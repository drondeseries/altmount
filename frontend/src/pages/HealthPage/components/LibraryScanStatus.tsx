import { AlertTriangle, CheckCircle, Loader2, Play, RefreshCw, X } from "lucide-react";
import { formatFutureTime, formatRelativeTime } from "../../../lib/utils";

interface LibrarySyncProgress {
	processed_files: number;
	total_files: number;
	start_time?: string;
}

interface LibrarySyncResult {
	files_added: number;
	files_deleted: number;
	metadata_deleted: number;
	library_files_deleted: number;
	library_dirs_deleted: number;
	duration: number;
	completed_at: string;
}

interface LibrarySyncStatus {
	is_running: boolean;
	progress?: LibrarySyncProgress;
	last_sync_result?: LibrarySyncResult;
}

interface LibraryScanStatusProps {
	status: LibrarySyncStatus | undefined;
	isLoading: boolean;
	error: Error | null;
	isStartPending: boolean;
	isCancelPending: boolean;
	syncIntervalMinutes?: number;
	onStart: () => void;
	onCancel: () => void;
	onRetry: () => void;
}

export function LibraryScanStatus({
	status,
	isLoading,
	error,
	isStartPending,
	isCancelPending,
	syncIntervalMinutes,
	onStart,
	onCancel,
	onRetry,
}: LibraryScanStatusProps) {
	// Calculate next sync time
	const calculateNextSyncTime = (): Date | null => {
		if (
			!status ||
			status.is_running ||
			!status.last_sync_result ||
			!syncIntervalMinutes ||
			syncIntervalMinutes === 0
		) {
			return null;
		}

		const lastSyncTime = new Date(status.last_sync_result.completed_at);
		const nextSyncTime = new Date(lastSyncTime.getTime() + syncIntervalMinutes * 60 * 1000);
		return nextSyncTime;
	};

	const nextSyncTime = calculateNextSyncTime();
	return (
		<div className="card bg-base-100 shadow-lg">
			<div className="card-body">
				<h3 className="card-title">Library Scan Status</h3>

				{/* Loading State */}
				{isLoading && (
					<div className="flex items-center gap-2">
						<Loader2 className="h-5 w-5 animate-spin text-info" />
						<span>Loading scan status...</span>
					</div>
				)}

				{/* Error State */}
				{error && !isLoading && (
					<div className="alert alert-error">
						<AlertTriangle className="h-5 w-5" />
						<div>
							<div className="font-bold">Failed to load library sync status</div>
							<div className="text-sm">{error.message}</div>
						</div>
						<button type="button" className="btn btn-ghost btn-sm" onClick={onRetry}>
							<RefreshCw className="h-4 w-4" />
							Retry
						</button>
					</div>
				)}

				{/* Success State */}
				{!isLoading && !error && status && (
					<>
						<div className="flex flex-col gap-4 sm:flex-row sm:items-center sm:justify-between">
							<div className="flex-1">
								<div className="mt-2 flex items-center gap-2">
									{status.is_running ? (
										<>
											<Loader2 className="h-4 w-4 animate-spin text-info" />
											<span className="badge badge-info">Running</span>
										</>
									) : (
										<>
											<CheckCircle className="h-4 w-4 text-success" />
											<span className="badge badge-success">Idle</span>
										</>
									)}
								</div>
							</div>

							<div className="flex gap-2">
								<button
									type="button"
									className="btn btn-primary btn-sm"
									onClick={onStart}
									disabled={status.is_running || isStartPending}
								>
									{isStartPending ? (
										<Loader2 className="h-4 w-4 animate-spin" />
									) : (
										<Play className="h-4 w-4" />
									)}
									Start Scan
								</button>
								<button
									type="button"
									className="btn btn-error btn-sm"
									onClick={onCancel}
									disabled={!status.is_running || isCancelPending}
								>
									{isCancelPending ? (
										<Loader2 className="h-4 w-4 animate-spin" />
									) : (
										<X className="h-4 w-4" />
									)}
									Cancel
								</button>
							</div>
						</div>

						{/* Progress Bar */}
						{status.is_running && status.progress && (
							<div className="mt-4">
								<div className="mb-2 flex justify-between text-sm">
									<span>
										Scanning: {status.progress.processed_files} / {status.progress.total_files}{" "}
										files
									</span>
									<span>
										{status.progress.total_files > 0
											? Math.round(
													(status.progress.processed_files / status.progress.total_files) * 100,
												)
											: 0}
										%
									</span>
								</div>
								<progress
									className="progress progress-primary w-full"
									value={status.progress.processed_files}
									max={status.progress.total_files}
								/>
								{status.progress.start_time && (
									<div className="mt-1 text-sm">
										Elapsed: {formatRelativeTime(new Date(status.progress.start_time))}
									</div>
								)}
							</div>
						)}

						{/* Last Scan Result */}
						{!status.is_running && status.last_sync_result && (
							<div className="mt-4 rounded bg-base-200 p-3">
								<div className="font-semibold text-sm">Last Scan:</div>
								<div className="mt-1 flex flex-wrap gap-4 text-sm">
									<span>
										<strong>Added:</strong> {status.last_sync_result.files_added}
									</span>
									<span>
										<strong>Files Deleted:</strong> {status.last_sync_result.files_deleted}
<<<<<<< HEAD
									</span>
									<span>
										<strong>Meta Deleted:</strong> {status.last_sync_result.metadata_deleted}
									</span>
									<span>
										<strong>Lib Deleted:</strong> {status.last_sync_result.library_files_deleted}
									</span>
									<span>
										<strong>Dirs Deleted:</strong> {status.last_sync_result.library_dirs_deleted}
=======
>>>>>>> 2666d35d
									</span>
									<span>
										<strong>Duration:</strong> {(status.last_sync_result.duration / 1e9).toFixed(2)}
										s
									</span>
									<span>
										<strong>Completed:</strong>{" "}
										{formatRelativeTime(new Date(status.last_sync_result.completed_at))}
									</span>
								</div>
							</div>
						)}

						{/* Next Sync Information */}
						{!status.is_running && (
							<div className="mt-4 rounded bg-base-200 p-3">
								<div className="font-semibold text-sm">Next Scan:</div>
								<div className="mt-1 text-sm">
									{nextSyncTime ? (
										<span>
											<strong>Scheduled:</strong> {formatFutureTime(nextSyncTime)} (
											{nextSyncTime.toLocaleString()})
										</span>
									) : (
										<span className="text-base-content/70">
											{syncIntervalMinutes === 0
												? "Automatic sync disabled (interval set to 0)"
												: "Automatic sync not configured"}
										</span>
									)}
								</div>
							</div>
						)}
					</>
				)}
			</div>
		</div>
	);
}<|MERGE_RESOLUTION|>--- conflicted
+++ resolved
@@ -10,9 +10,6 @@
 interface LibrarySyncResult {
 	files_added: number;
 	files_deleted: number;
-	metadata_deleted: number;
-	library_files_deleted: number;
-	library_dirs_deleted: number;
 	duration: number;
 	completed_at: string;
 }
@@ -182,18 +179,6 @@
 									</span>
 									<span>
 										<strong>Files Deleted:</strong> {status.last_sync_result.files_deleted}
-<<<<<<< HEAD
-									</span>
-									<span>
-										<strong>Meta Deleted:</strong> {status.last_sync_result.metadata_deleted}
-									</span>
-									<span>
-										<strong>Lib Deleted:</strong> {status.last_sync_result.library_files_deleted}
-									</span>
-									<span>
-										<strong>Dirs Deleted:</strong> {status.last_sync_result.library_dirs_deleted}
-=======
->>>>>>> 2666d35d
 									</span>
 									<span>
 										<strong>Duration:</strong> {(status.last_sync_result.duration / 1e9).toFixed(2)}
