--- conflicted
+++ resolved
@@ -323,20 +323,10 @@
 
 	// Store sync result
 	result := &SyncResult{
-<<<<<<< HEAD
-		FilesAdded:          dbCounts.added,
-		FilesDeleted:        dbCounts.deleted,
-		MetadataDeleted:     cleanup.metadataDeleted,
-		LibraryFilesDeleted: cleanup.libraryFilesDeleted,
-		LibraryDirsDeleted:  cleanup.libraryDirsDeleted,
-		Duration:            duration,
-		CompletedAt:         now,
-=======
 		FilesAdded:   dbCounts.added,
 		FilesDeleted: dbCounts.deleted,
 		Duration:     duration,
 		CompletedAt:  now,
->>>>>>> 2666d35d
 	}
 
 	lsw.progressMu.Lock()
