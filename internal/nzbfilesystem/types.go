package nzbfilesystem

import (
	"path/filepath"
	"strings"
	"time"
)

<<<<<<< HEAD
=======
// ActiveStream represents a file currently being streamed
type ActiveStream struct {
	ID               string    `json:"id"`
	FilePath         string    `json:"file_path"`
	StartedAt        time.Time `json:"started_at"`
	Source           string    `json:"source"`
	UserName         string    `json:"user_name,omitempty"`
	TotalSize        int64     `json:"total_size"`
	BytesSent        int64     `json:"bytes_sent"`
	TotalConnections int       `json:"total_connections"`
}

>>>>>>> 94c724f8
// StreamTracker interface for tracking active streams
type StreamTracker interface {
	Add(filePath, source, userName string, totalSize int64) string
	UpdateProgress(id string, bytesRead int64)
	Remove(id string)
}

// normalizePath normalizes file paths for consistent database lookups
// Removes trailing slashes except for root path "/"
func normalizePath(path string) string {
	// Handle empty path
	if path == "" {
		return RootPath
	}

	// Handle root path - keep as is
	if path == RootPath {
		return path
	}

	// Replace backslashes with forward slashes first
	path = strings.ReplaceAll(path, "\\", "/")

	// Clean the path using filepath.Clean
	cleaned := filepath.Clean(path)

	// Remove trailing slashes and backslashes
	cleaned = strings.TrimRight(cleaned, "/\\")

	// Ensure we don't return empty string after trimming (e.g. if path was just slashes)
	if cleaned == "" || cleaned == "." {
		return RootPath
	}

	return cleaned
}<|MERGE_RESOLUTION|>--- conflicted
+++ resolved
@@ -6,8 +6,6 @@
 	"time"
 )
 
-<<<<<<< HEAD
-=======
 // ActiveStream represents a file currently being streamed
 type ActiveStream struct {
 	ID               string    `json:"id"`
@@ -20,7 +18,6 @@
 	TotalConnections int       `json:"total_connections"`
 }
 
->>>>>>> 94c724f8
 // StreamTracker interface for tracking active streams
 type StreamTracker interface {
 	Add(filePath, source, userName string, totalSize int64) string
