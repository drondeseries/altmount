package api

import (
	"context"
	"fmt"
	"log/slog"
	"os"
	"path/filepath"
	"strconv"
	"strings"
	"time"

	"github.com/gofiber/fiber/v2"
	"github.com/javi11/altmount/internal/config"
	"github.com/javi11/altmount/internal/database"
)

// handleListHealth handles GET /api/health
func (s *Server) handleListHealth(c *fiber.Ctx) error {
	// Parse pagination
	pagination := ParsePaginationFiber(c)

	// Parse search parameter
	search := c.Query("search")

	// Parse sort parameters
	sortBy := c.Query("sort_by", "created_at")
	sortOrder := c.Query("sort_order", "desc")

	// Validate sort parameters
	validSortFields := map[string]bool{
		"file_path":  true,
		"created_at": true,
		"status":     true,
	}
	if !validSortFields[sortBy] {
		sortBy = "created_at"
	}

	if sortOrder != "asc" && sortOrder != "desc" {
		sortOrder = "desc"
	}

	// Parse status filter
	var statusFilter *database.HealthStatus
	if statusStr := c.Query("status"); statusStr != "" {
		statusStr = strings.TrimSpace(statusStr)
		status := database.HealthStatus(statusStr)
		// Validate status
		switch status {
		case database.HealthStatusPending, database.HealthStatusChecking, database.HealthStatusCorrupted, database.HealthStatusRepairTriggered, database.HealthStatusHealthy:
			statusFilter = &status
		default:
			return c.Status(400).JSON(fiber.Map{
				"success": false,
				"error": fiber.Map{
					"code":    "VALIDATION_ERROR",
					"message": fmt.Sprintf("Invalid status filter: '%s'", statusStr),
					"details": "Valid values: pending, checking, corrupted, repair_triggered, healthy",
				},
			})
		}
	}

	// Parse since filter
	var sinceFilter *time.Time
	if since, err := ParseTimeParamFiber(c, "since"); err != nil {
		return c.Status(400).JSON(fiber.Map{
			"success": false,
			"error": fiber.Map{
				"code":    "VALIDATION_ERROR",
				"message": "Invalid since parameter",
				"details": err.Error(),
			},
		})
	} else if since != nil {
		sinceFilter = since
	}

	// Get health items with search and sort support
	items, err := s.listHealthItems(c.Context(), statusFilter, pagination, sinceFilter, search, sortBy, sortOrder)
	if err != nil {
		return c.Status(500).JSON(fiber.Map{
			"success": false,
			"error": fiber.Map{
				"code":    "INTERNAL_SERVER_ERROR",
				"message": "Failed to retrieve health records",
				"details": err.Error(),
			},
		})
	}

	// Get total count for pagination
	totalCount, err := s.countHealthItems(c.Context(), statusFilter, sinceFilter, search)
	if err != nil {
		return c.Status(500).JSON(fiber.Map{
			"success": false,
			"error": fiber.Map{
				"code":    "INTERNAL_SERVER_ERROR",
				"message": "Failed to count health records",
				"details": err.Error(),
			},
		})
	}

	// Convert to API response format
	response := make([]*HealthItemResponse, len(items))
	for i, item := range items {
		response[i] = ToHealthItemResponse(item)
	}

	// Create metadata
	meta := &APIMeta{
		Count:  len(response),
		Limit:  pagination.Limit,
		Offset: pagination.Offset,
		Total:  totalCount,
	}

	return c.Status(200).JSON(fiber.Map{
		"success": true,
		"data":    response,
		"meta":    meta,
	})
}

// listHealthItems is a helper method to list health items with filters
func (s *Server) listHealthItems(ctx context.Context, statusFilter *database.HealthStatus, pagination Pagination, sinceFilter *time.Time, search string, sortBy string, sortOrder string) ([]*database.FileHealth, error) {
	return s.healthRepo.ListHealthItems(ctx, statusFilter, pagination.Limit, pagination.Offset, sinceFilter, search, sortBy, sortOrder)
}

// countHealthItems is a helper method to count health items with filters
func (s *Server) countHealthItems(ctx context.Context, statusFilter *database.HealthStatus, sinceFilter *time.Time, search string) (int, error) {
	return s.healthRepo.CountHealthItems(ctx, statusFilter, sinceFilter, search)
}

// handleGetHealth handles GET /api/health/{id}
func (s *Server) handleGetHealth(c *fiber.Ctx) error {
	// Extract ID from path parameter
	idStr := c.Params("id")
	if idStr == "" {
		return c.Status(400).JSON(fiber.Map{
			"success": false,
			"error": fiber.Map{
				"code":    "BAD_REQUEST",
				"message": "Health record identifier is required",
				"details": "",
			},
		})
	}

	// Parse as numeric ID
	id, err := strconv.ParseInt(idStr, 10, 64)
	if err != nil {
		return c.Status(400).JSON(fiber.Map{
			"success": false,
			"error": fiber.Map{
				"code":    "BAD_REQUEST",
				"message": "Invalid health record ID",
				"details": "ID must be a valid integer",
			},
		})
	}

	// Get by ID
	item, err := s.healthRepo.GetFileHealthByID(c.Context(), id)
	if err != nil {
		return c.Status(500).JSON(fiber.Map{
			"success": false,
			"error": fiber.Map{
				"code":    "INTERNAL_SERVER_ERROR",
				"message": "Failed to retrieve health record",
				"details": err.Error(),
			},
		})
	}

	if item == nil {
		return c.Status(404).JSON(fiber.Map{
			"success": false,
			"error": fiber.Map{
				"code":    "NOT_FOUND",
				"message": "Health record not found",
				"details": "",
			},
		})
	}

	response := ToHealthItemResponse(item)
	return c.Status(200).JSON(fiber.Map{
		"success": true,
		"data":    response,
	})
}

// handleDeleteHealth handles DELETE /api/health/{id}
func (s *Server) handleDeleteHealth(c *fiber.Ctx) error {
	// Extract ID from path parameter
	idStr := c.Params("id")
	if idStr == "" {
		return c.Status(400).JSON(fiber.Map{
			"success": false,
			"message": "Health record identifier is required",
		})
	}

	// Parse as numeric ID
	id, err := strconv.ParseInt(idStr, 10, 64)
	if err != nil {
		return c.Status(400).JSON(fiber.Map{
			"success": false,
			"message": "Invalid health record ID",
			"details": "ID must be a valid integer",
		})
	}

	// Check if the record exists
	item, err := s.healthRepo.GetFileHealthByID(c.Context(), id)
	if err != nil {
		return c.Status(500).JSON(fiber.Map{
			"success": false,
			"message": "Failed to check health record",
			"details": err.Error(),
		})
	}

	if item == nil {
		return c.Status(404).JSON(fiber.Map{
			"success": false,
			"message": "Health record not found",
		})
	}

	// If the item is currently being checked, cancel the check first
	if item.Status == database.HealthStatusChecking {
		// Check if health worker is available
		if s.healthWorker != nil {
			// Check if there's actually an active check to cancel
			if s.healthWorker.IsCheckActive(item.FilePath) {
				// Cancel the health check before deletion
				err = s.healthWorker.CancelHealthCheck(c.Context(), item.FilePath)
				if err != nil {
					return c.Status(500).JSON(fiber.Map{
						"success": false,
						"message": "Failed to cancel health check before deletion",
						"details": err.Error(),
					})
				}
			}
		}
	}

	// Delete the health record from database using ID
	// Try to delete the imported file first (symlink/strm)
	s.deleteImportedFile(c.Context(), item)

	err = s.healthRepo.DeleteHealthRecordByID(c.Context(), id)
	if err != nil {
		return c.Status(500).JSON(fiber.Map{
			"success": false,
			"message": "Failed to delete health record",
			"details": err.Error(),
		})
	}

	response := map[string]interface{}{
		"message":    "Health record deleted successfully",
		"id":         id,
		"file_path":  item.FilePath,
		"deleted_at": time.Now().Format(time.RFC3339),
	}

	return c.Status(200).JSON(fiber.Map{
		"success": true,
		"data":    response,
	})
}

// deleteImportedFile attempts to delete the physical imported file (symlink or strm)
func (s *Server) deleteImportedFile(ctx context.Context, item *database.FileHealth) error {
	cfg := s.configManager.GetConfig()
	
	// Only proceed if we have an import directory and a strategy that creates files
	if cfg.Import.ImportDir == nil || *cfg.Import.ImportDir == "" {
		return nil
	}

	importDir := *cfg.Import.ImportDir
	var targetPath string

	switch cfg.Import.ImportStrategy {
	case config.ImportStrategySYMLINK:
		targetPath = filepath.Join(importDir, item.FilePath)
	case config.ImportStrategySTRM:
		targetPath = filepath.Join(importDir, item.FilePath)
		// Check if we need to add .strm extension
		if !strings.HasSuffix(targetPath, ".strm") {
			targetPath += ".strm"
		}
	default:
		return nil // Do nothing for other strategies
	}

	// Attempt to delete
	if err := os.Remove(targetPath); err != nil {
		if !os.IsNotExist(err) {
			slog.WarnContext(ctx, "Failed to delete imported file", 
				"path", targetPath, 
				"error", err,
				"strategy", cfg.Import.ImportStrategy)
			return err
		}
	} else {
		slog.InfoContext(ctx, "Deleted imported file", 
			"path", targetPath,
			"strategy", cfg.Import.ImportStrategy)
	}
	return nil
}

// handleDeleteHealthBulk handles POST /api/health/bulk/delete
func (s *Server) handleDeleteHealthBulk(c *fiber.Ctx) error {
	// Parse request body
	var req struct {
		FilePaths []string `json:"file_paths"`
	}

	if err := c.BodyParser(&req); err != nil {
		return c.Status(400).JSON(fiber.Map{
			"success": false,
			"message": "Invalid request body",
			"details": err.Error(),
		})
	}

	// Validate file paths
	if len(req.FilePaths) == 0 {
		return c.Status(422).JSON(fiber.Map{
			"success": false,
			"message": "At least one file path is required",
		})
	}

	if len(req.FilePaths) > 100 {
		return c.Status(422).JSON(fiber.Map{
			"success": false,
			"message": "Too many file paths",
			"details": "Maximum 100 files allowed per bulk operation",
		})
	}

	// Check for any items currently being checked and cancel if needed
	// Also delete physical files
	if s.healthWorker != nil {
		for _, filePath := range req.FilePaths {
			// Get the record to check status
			item, err := s.healthRepo.GetFileHealth(c.Context(), filePath)
			if err != nil {
				continue // Skip if we can't get the record, will fail in bulk delete anyway
			}

			if item != nil {
				// Delete physical file
				_ = s.deleteImportedFile(c.Context(), item)

				if item.Status == database.HealthStatusChecking {
					// Check if there's actually an active check to cancel
					if s.healthWorker.IsCheckActive(filePath) {
						// Cancel the health check before deletion
						_ = s.healthWorker.CancelHealthCheck(c.Context(), filePath) // Ignore error, proceed with deletion
					}
				}
			}
		}
	} else {
		// If health worker not available, still try to delete files
		for _, filePath := range req.FilePaths {
			item, err := s.healthRepo.GetFileHealth(c.Context(), filePath)
			if err == nil && item != nil {
				_ = s.deleteImportedFile(c.Context(), item)
			}
		}
	}

	// Delete health records in bulk
	err := s.healthRepo.DeleteHealthRecordsBulk(c.Context(), req.FilePaths)
	if err != nil {
		return c.Status(500).JSON(fiber.Map{
			"success": false,
			"message": "Failed to delete health records",
			"details": err.Error(),
		})
	}

	response := map[string]interface{}{
		"message":       "Health records deleted successfully",
		"deleted_count": len(req.FilePaths),
		"file_paths":    req.FilePaths,
		"deleted_at":    time.Now().Format(time.RFC3339),
	}

	return c.Status(200).JSON(fiber.Map{
		"success": true,
		"data":    response,
	})
}

// handleRepairHealth handles POST /api/health/{id}/repair
func (s *Server) handleRepairHealth(c *fiber.Ctx) error {
	// Extract ID from path parameter
	idStr := c.Params("id")
	if idStr == "" {
		return c.Status(400).JSON(fiber.Map{
			"success": false,
			"message": "Health record identifier is required",
		})
	}

	// Parse as numeric ID
	id, err := strconv.ParseInt(idStr, 10, 64)
	if err != nil {
		return c.Status(400).JSON(fiber.Map{
			"success": false,
			"message": "Invalid health record ID",
			"details": "ID must be a valid integer",
		})
	}

	// Parse request body
	var req HealthRepairRequest
	if len(c.Body()) > 0 {
		if err := c.BodyParser(&req); err != nil {
			return c.Status(400).JSON(fiber.Map{
				"success": false,
				"message": "Invalid request body",
				"details": err.Error(),
			})
		}
	}

	// Check if item exists
	item, err := s.healthRepo.GetFileHealthByID(c.Context(), id)
	if err != nil {
		return c.Status(500).JSON(fiber.Map{
			"success": false,
			"message": "Failed to check health record",
			"details": err.Error(),
		})
	}

	if item == nil {
		return c.Status(404).JSON(fiber.Map{
			"success": false,
			"message": "Health record not found",
		})
	}

	// Determine the path to use for ARR rescan
	// Step 1: Try to use library_path from database if available
	// Step 2: If not in DB, search for library item using FindLibraryItem
	// Step 3: Determine final path (library path or mount path fallback)
	// Step 4: Trigger rescan with resolved path
	ctx := c.Context()
	cfg := s.configManager.GetConfig()

	var libraryPath string
	if item.LibraryPath != nil && *item.LibraryPath != "" {
		libraryPath = *item.LibraryPath
	}

	// Determine final path for ARR rescan
	pathForRescan := libraryPath
	if pathForRescan == "" && cfg.Import.ImportStrategy == config.ImportStrategySYMLINK && cfg.Import.ImportDir != nil && *cfg.Import.ImportDir != "" {
		pathForRescan = filepath.Join(*cfg.Import.ImportDir, item.FilePath)
		slog.InfoContext(ctx, "Using symlink import path for manual repair",
			"file_path", item.FilePath,
			"symlink_path", pathForRescan)
	}
	if pathForRescan == "" {
		// Fallback to mount path if no library path found
		pathForRescan = filepath.Join(cfg.MountPath, item.FilePath)
		slog.InfoContext(ctx, "Using mount path fallback for manual repair",
			"file_path", item.FilePath,
			"mount_path", pathForRescan)
	}

	// Trigger rescan with the resolved path
	err = s.arrsService.TriggerFileRescan(ctx, pathForRescan, item.FilePath)
	if err != nil {
		// Check if this is a "no ARR instance found" error
		if strings.Contains(err.Error(), "no ARR instance found") {
			return c.Status(404).JSON(fiber.Map{
				"success": false,
				"message": "File not managed by any ARR instance",
				"details": "This file is not found in any of the configured Radarr or Sonarr instances. Please ensure the file is in your media library and the ARR instances are properly configured.",
			})
		}
		// Handle other errors as internal server errors
		return c.Status(500).JSON(fiber.Map{
			"success": false,
			"message": "Failed to trigger repair in ARR instance, you might need to trigger a manual library sync",
			"details": err.Error(),
		})
	}

	// Update status to repair_triggered instead of deleting
<<<<<<< HEAD
	// This gives user feedback that the repair is in progress (waiting for ARR)
	if err := s.healthRepo.SetRepairTriggered(ctx, item.FilePath, item.LastError, item.ErrorDetails); err != nil {
=======
	if err := s.healthRepo.SetRepairTriggered(ctx, item.FilePath, item.LastError); err != nil {
>>>>>>> 94c724f8
		slog.ErrorContext(ctx, "Failed to set repair_triggered status after repair trigger",
			"error", err,
			"file_path", item.FilePath)
		// Don't fail the repair trigger if update fails
	} else {
		slog.InfoContext(ctx, "Set status to repair_triggered after successful repair trigger",
			"file_path", item.FilePath)
	}

	// Get updated item
	updatedItem, err := s.healthRepo.GetFileHealthByID(c.Context(), id)
	if err != nil {
		return c.Status(500).JSON(fiber.Map{
			"success": false,
			"message": "Failed to retrieve updated health record",
			"details": err.Error(),
		})
	}

	response := ToHealthItemResponse(updatedItem)
	return c.Status(200).JSON(fiber.Map{
		"success": true,
		"data":    response,
	})
}

// handleRepairHealthBulk handles POST /api/health/bulk/repair
func (s *Server) handleRepairHealthBulk(c *fiber.Ctx) error {
	// Parse request body
	var req struct {
		FilePaths []string `json:"file_paths"`
	}

	if err := c.BodyParser(&req); err != nil {
		return c.Status(400).JSON(fiber.Map{
			"success": false,
			"message": "Invalid request body",
			"details": err.Error(),
		})
	}

	// Validate file paths
	if len(req.FilePaths) == 0 {
		return c.Status(422).JSON(fiber.Map{
			"success": false,
			"message": "At least one file path is required",
		})
	}

	if len(req.FilePaths) > 100 {
		return c.Status(422).JSON(fiber.Map{
			"success": false,
			"message": "Too many file paths",
			"details": "Maximum 100 files allowed per bulk operation",
		})
	}

	ctx := c.Context()
	cfg := s.configManager.GetConfig()
	successCount := 0
	failedCount := 0
	errors := make(map[string]string)

	for _, filePath := range req.FilePaths {
		// Check if item exists
		item, err := s.healthRepo.GetFileHealth(ctx, filePath)
		if err != nil {
			failedCount++
			errors[filePath] = fmt.Sprintf("Failed to check health record: %v", err)
			continue
		}

		if item == nil {
			failedCount++
			errors[filePath] = "Health record not found"
			continue
		}

		// Determine path for rescan
		var libraryPath string
		if item.LibraryPath != nil && *item.LibraryPath != "" {
			libraryPath = *item.LibraryPath
		}

		pathForRescan := libraryPath
		if pathForRescan == "" {
			pathForRescan = filepath.Join(cfg.MountPath, item.FilePath)
		}

		// Trigger rescan
		err = s.arrsService.TriggerFileRescan(ctx, pathForRescan, item.FilePath)
		if err != nil {
			// If failed, track error but don't delete record yet?
			// Actually existing single repair endpoint deletes it even if it fails?
			// No, single endpoint returns 500/404 if TriggerFileRescan fails, and only deletes if successful (mostly).
			// Wait, lines 437 in single handler:
			// if err != nil { ... return ... }
			// if err := s.healthRepo.DeleteHealthRecord...
			// So it only deletes if TriggerFileRescan succeeds.
			
			failedCount++
			errors[filePath] = fmt.Sprintf("Failed to trigger repair: %v", err)
			continue
		}

		// Update status to repair_triggered instead of deleting
		if err := s.healthRepo.SetRepairTriggered(ctx, item.FilePath, item.LastError, item.ErrorDetails); err != nil {
			slog.ErrorContext(ctx, "Failed to set repair_triggered status after repair trigger",
				"error", err,
				"file_path", item.FilePath)
			// Don't count as failure since repair was triggered
		}
		
		successCount++
	}

	response := map[string]interface{}{
		"message":       "Bulk repair operation completed",
		"success_count": successCount,
		"failed_count":  failedCount,
		"errors":        errors,
	}

	return c.Status(200).JSON(fiber.Map{
		"success": true,
		"data":    response,
	})
}

// handleListCorrupted handles GET /api/health/corrupted
func (s *Server) handleListCorrupted(c *fiber.Ctx) error {
	// Parse pagination
	pagination := ParsePaginationFiber(c)

	// Get corrupted files using GetUnhealthyFiles
	items, err := s.healthRepo.GetUnhealthyFiles(c.Context(), pagination.Limit)
	if err != nil {
		return c.Status(500).JSON(fiber.Map{
			"success": false,
			"message": "Failed to retrieve corrupted files",
			"details": err.Error(),
		})
	}

	// Filter to only corrupted files (GetUnhealthyFiles returns all unhealthy)
	corruptedItems := make([]*database.FileHealth, 0)
	for _, item := range items {
		if item.Status == database.HealthStatusCorrupted {
			corruptedItems = append(corruptedItems, item)
		}
	}

	// Apply offset
	if pagination.Offset >= len(corruptedItems) {
		corruptedItems = []*database.FileHealth{}
	} else {
		end := pagination.Offset + pagination.Limit
		if end > len(corruptedItems) {
			end = len(corruptedItems)
		}
		corruptedItems = corruptedItems[pagination.Offset:end]
	}

	// Convert to API response format
	response := make([]*HealthItemResponse, len(corruptedItems))
	for i, item := range corruptedItems {
		response[i] = ToHealthItemResponse(item)
	}

	// Create metadata
	meta := &APIMeta{
		Count:  len(response),
		Limit:  pagination.Limit,
		Offset: pagination.Offset,
	}

	return c.Status(200).JSON(fiber.Map{
		"success": true,
		"data":    response,
		"meta":    meta,
	})
}

// handleGetHealthStats handles GET /api/health/stats
func (s *Server) handleGetHealthStats(c *fiber.Ctx) error {
	stats, err := s.healthRepo.GetHealthStats(c.Context())
	if err != nil {
		return c.Status(500).JSON(fiber.Map{
			"success": false,
			"message": "Failed to retrieve health statistics",
			"details": err.Error(),
		})
	}

	response := ToHealthStatsResponse(stats)
	return c.Status(200).JSON(fiber.Map{
		"success": true,
		"data":    response,
	})
}

// handleCleanupHealth handles DELETE /api/health/cleanup
func (s *Server) handleCleanupHealth(c *fiber.Ctx) error {
	// Parse request body
	var req HealthCleanupRequest
	if len(c.Body()) > 0 {
		if err := c.BodyParser(&req); err != nil {
			return c.Status(400).JSON(fiber.Map{
				"success": false,
				"message": "Invalid request body",
				"details": err.Error(),
			})
		}
	}

	// Parse older_than parameter from query if not in body
	if req.OlderThan == nil {
		if olderThan, err := ParseTimeParamFiber(c, "older_than"); err != nil {
			return c.Status(422).JSON(fiber.Map{
				"success": false,
				"message": "Invalid older_than parameter",
				"details": err.Error(),
			})
		} else if olderThan != nil {
			req.OlderThan = olderThan
		}
	}

	// Parse status parameter from query if not in body
	if req.Status == nil {
		if statusStr := c.Query("status"); statusStr != "" {
			statusStr = strings.TrimSpace(statusStr)
			status := database.HealthStatus(statusStr)
			switch status {
			case database.HealthStatusPending, database.HealthStatusChecking, database.HealthStatusCorrupted, database.HealthStatusRepairTriggered, database.HealthStatusHealthy:
				req.Status = &status
			default:
				return c.Status(422).JSON(fiber.Map{
					"success": false,
					"message": fmt.Sprintf("Invalid status filter: '%s'", statusStr),
					"details": "Valid values: pending, checking, corrupted, repair_triggered, healthy",
				})
			}
		}
	}

	// Default to 7 days ago if not specified
	if req.OlderThan == nil {
		defaultTime := time.Now().Add(-7 * 24 * time.Hour)
		req.OlderThan = &defaultTime
	}

	// Perform cleanup with optional file deletion
	recordsDeleted, filesDeleted, deletionErrors, err := s.cleanupHealthRecords(c.Context(), *req.OlderThan, req.Status, req.DeleteFiles)
	if err != nil {
		return c.Status(500).JSON(fiber.Map{
			"success": false,
			"message": "Failed to cleanup health records",
			"details": err.Error(),
		})
	}

	response := map[string]interface{}{
		"records_deleted": recordsDeleted,
		"older_than":      req.OlderThan.Format(time.RFC3339),
		"status_filter":   req.Status,
		"files_deleted":   filesDeleted,
	}

	// Include deletion errors if any occurred
	if len(deletionErrors) > 0 {
		response["file_deletion_errors"] = deletionErrors
		response["warning"] = fmt.Sprintf("%d file(s) could not be deleted", len(deletionErrors))
	}

	return c.Status(200).JSON(fiber.Map{
		"success": true,
		"data":    response,
	})
}

// cleanupHealthRecords is a helper method to cleanup health records
func (s *Server) cleanupHealthRecords(ctx context.Context, olderThan time.Time, statusFilter *database.HealthStatus, deleteFiles bool) (recordsDeleted int, filesDeleted int, deletionErrors []string, err error) {
	// If not deleting files, use direct SQL delete for efficiency (handles unlimited records)
	if !deleteFiles {
		count, deleteErr := s.healthRepo.DeleteHealthRecordsByDate(ctx, olderThan, statusFilter)
		if deleteErr != nil {
			return 0, 0, nil, fmt.Errorf("failed to delete health records: %w", deleteErr)
		}
		return count, 0, nil, nil
	}

	// If deleting files, need to fetch records in batches to get file paths
	const batchSize = 1000
	allFilePaths := make([]string, 0)
	deletedFileCount := 0
	fileErrors := make([]string, 0)
	offset := 0

	// Process records in batches until no more records found
	for {
		// Fetch next batch of records
		items, queryErr := s.healthRepo.ListHealthItems(ctx, statusFilter, batchSize, offset, nil, "", "created_at", "asc")
		if queryErr != nil {
			return 0, 0, nil, fmt.Errorf("failed to query health records: %w", queryErr)
		}

		// No more records found
		if len(items) == 0 {
			break
		}

		// Filter items older than the specified date
		var oldItemsInBatch []*database.FileHealth
		for _, item := range items {
			if item.CreatedAt.Before(olderThan) {
				oldItemsInBatch = append(oldItemsInBatch, item)
			}
		}

		// If no items in this batch match the date criteria, we've processed all old records
		// (since results are sorted by created_at ascending)
		if len(oldItemsInBatch) == 0 {
			break
		}

		// Delete physical files and collect paths
		for _, item := range oldItemsInBatch {
			allFilePaths = append(allFilePaths, item.FilePath)

			// Attempt to delete the physical file using helper
			if deleteErr := s.deleteImportedFile(ctx, item); deleteErr != nil {
				// Track error but continue with other files
				fileErrors = append(fileErrors, fmt.Sprintf("%s: %v", item.FilePath, deleteErr))
			} else {
				deletedFileCount++
			}
		}

		// If we got fewer items than the batch size, we've reached the end
		if len(items) < batchSize {
			break
		}

		// If all items in batch were old, continue to next batch
		// If not all items were old, we're done (sorted by date)
		if len(oldItemsInBatch) < len(items) {
			break
		}

		offset += batchSize
	}

	// No records to cleanup
	if len(allFilePaths) == 0 {
		return 0, 0, nil, nil
	}

	// Delete database records (proceed even if some file deletions failed)
	deleteErr := s.healthRepo.DeleteHealthRecordsBulk(ctx, allFilePaths)
	if deleteErr != nil {
		return 0, deletedFileCount, fileErrors, fmt.Errorf("failed to delete health records from database: %w", deleteErr)
	}

	return len(allFilePaths), deletedFileCount, fileErrors, nil
}

// handleAddHealthCheck handles POST /api/health/check
func (s *Server) handleAddHealthCheck(c *fiber.Ctx) error {
	// Parse request body
	var req HealthCheckRequest
	if err := c.BodyParser(&req); err != nil {
		return c.Status(400).JSON(fiber.Map{
			"success": false,
			"message": "Invalid request body",
			"details": err.Error(),
		})
	}

	// Validate required fields
	if req.FilePath == "" {
		return c.Status(422).JSON(fiber.Map{
			"success": false,
			"message": "file_path is required",
		})
	}

	// Set default max retries if not specified
	maxRetries := 2 // Default from config
	if req.MaxRetries != nil {
		if *req.MaxRetries < 0 {
			return c.Status(422).JSON(fiber.Map{
				"success": false,
				"message": "max_retries must be non-negative",
			})
		}
		maxRetries = *req.MaxRetries
	}

	// Add file to health database
	err := s.healthRepo.AddFileToHealthCheck(c.Context(), req.FilePath, maxRetries, req.SourceNzb)
	if err != nil {
		return c.Status(500).JSON(fiber.Map{
			"success": false,
			"message": "Failed to add file for health check",
			"details": err.Error(),
		})
	}

	// Return the health record
	item, err := s.healthRepo.GetFileHealth(c.Context(), req.FilePath)
	if err != nil {
		return c.Status(500).JSON(fiber.Map{
			"success": false,
			"message": "Failed to retrieve added health record",
			"details": err.Error(),
		})
	}

	response := ToHealthItemResponse(item)
	return c.Status(200).JSON(fiber.Map{
		"success": true,
		"data":    response,
	})
}

// handleGetHealthWorkerStatus handles GET /api/health/worker/status
func (s *Server) handleGetHealthWorkerStatus(c *fiber.Ctx) error {
	if s.healthWorker == nil {
		return c.Status(404).JSON(fiber.Map{
			"success": false,
			"message": "Health worker not available",
			"details": "Health worker is not configured or not running",
		})
	}

	stats := s.healthWorker.GetStats()
	response := HealthWorkerStatusResponse{
		Status:                 string(stats.Status),
		LastRunTime:            stats.LastRunTime,
		NextRunTime:            stats.NextRunTime,
		TotalRunsCompleted:     stats.TotalRunsCompleted,
		TotalFilesChecked:      stats.TotalFilesChecked,
		TotalFilesHealthy:      stats.TotalFilesHealthy,
		TotalFilesCorrupted:    stats.TotalFilesCorrupted,
		CurrentRunStartTime:    stats.CurrentRunStartTime,
		CurrentRunFilesChecked: stats.CurrentRunFilesChecked,
		PendingManualChecks:    stats.PendingManualChecks,
		LastError:              stats.LastError,
		ErrorCount:             stats.ErrorCount,
	}

	return c.Status(200).JSON(fiber.Map{
		"success": true,
		"data":    response,
	})
}

// handleDirectHealthCheck handles POST /api/health/{id}/check-now
func (s *Server) handleDirectHealthCheck(c *fiber.Ctx) error {
	// Extract ID from path parameter
	idStr := c.Params("id")
	if idStr == "" {
		return c.Status(400).JSON(fiber.Map{
			"success": false,
			"message": "Health record identifier is required",
		})
	}

	// Parse as numeric ID
	id, err := strconv.ParseInt(idStr, 10, 64)
	if err != nil {
		return c.Status(400).JSON(fiber.Map{
			"success": false,
			"message": "Invalid health record ID",
			"details": "ID must be a valid integer",
		})
	}

	// Check if health worker is available
	if s.healthWorker == nil {
		return c.Status(404).JSON(fiber.Map{
			"success": false,
			"message": "Health worker not available",
			"details": "Health worker is not configured or not running",
		})
	}

	// Check if item exists in health database
	item, err := s.healthRepo.GetFileHealthByID(c.Context(), id)
	if err != nil {
		return c.Status(500).JSON(fiber.Map{
			"success": false,
			"message": "Failed to check health record",
			"details": err.Error(),
		})
	}

	if item == nil {
		return c.Status(404).JSON(fiber.Map{
			"success": false,
			"message": "Health record not found",
		})
	}

	// Prevent starting multiple checks for the same file
	if item.Status == database.HealthStatusChecking {
		return c.Status(409).JSON(fiber.Map{
			"success": false,
			"message": "Health check already in progress",
			"details": "This file is currently being checked",
		})
	}

	// Immediately set status to 'checking' using ID
	err = s.healthRepo.SetFileCheckingByID(c.Context(), id)
	if err != nil {
		return c.Status(500).JSON(fiber.Map{
			"success": false,
			"message": "Failed to set checking status",
			"details": err.Error(),
		})
	}

	// Start health check in background using worker (still needs file path)
	err = s.healthWorker.PerformBackgroundCheck(context.Background(), item.FilePath)
	if err != nil {
		return c.Status(500).JSON(fiber.Map{
			"success": false,
			"message": "Failed to start background health check",
			"details": err.Error(),
		})
	}

	// Verify that the file still exists
	f, err := s.metadataReader.GetFileMetadata(item.FilePath)
	if f == nil || err != nil {
		return c.Status(500).JSON(fiber.Map{
			"success": false,
			"message": "Failed to retrieve file metadata",
			"details": err.Error(),
		})
	}

	// Get the updated health record with 'checking' status
	updatedItem, err := s.healthRepo.GetFileHealthByID(c.Context(), id)
	if err != nil {
		return c.Status(500).JSON(fiber.Map{
			"success": false,
			"message": "Failed to retrieve updated health record",
			"details": err.Error(),
		})
	}

	response := map[string]interface{}{
		"message":     "Health check started",
		"id":          id,
		"file_path":   item.FilePath,
		"old_status":  string(item.Status),
		"new_status":  string(updatedItem.Status),
		"checked_at":  updatedItem.LastChecked,
		"health_data": ToHealthItemResponse(updatedItem),
	}

	return c.Status(200).JSON(fiber.Map{
		"success": true,
		"data":    response,
	})
}

// UploadAndCheckRequest represents request to check health of a file by metadata path
type UploadAndCheckRequest struct {
	FilePath         string  `json:"file_path"`
	CheckAllSegments bool    `json:"check_all_segments,omitempty"`
	MaxRetries       *int    `json:"max_retries,omitempty"`
	SourceNzb        *string `json:"source_nzb_path,omitempty"`
}

// UploadAndCheckResponse represents response from immediate health check
type UploadAndCheckResponse struct {
	FilePath     string                `json:"file_path"`
	HealthStatus database.HealthStatus `json:"health_status"`
	CheckResult  string                `json:"check_result"`
	ErrorMessage *string               `json:"error_message,omitempty"`
	CheckedAt    time.Time             `json:"checked_at"`
	SegmentsInfo *SegmentsInfo         `json:"segments_info,omitempty"`
}

// SegmentsInfo provides details about segment checking results
type SegmentsInfo struct {
	TotalSegments   int  `json:"total_segments"`
	MissingSegments int  `json:"missing_segments"`
	CheckedAll      bool `json:"checked_all"`
}

// handleRestartHealthChecksBulk handles POST /api/health/bulk/restart
func (s *Server) handleRestartHealthChecksBulk(c *fiber.Ctx) error {
	// Parse request body
	var req struct {
		FilePaths []string `json:"file_paths"`
	}

	if err := c.BodyParser(&req); err != nil {
		return c.Status(400).JSON(fiber.Map{
			"success": false,
			"message": "Invalid request body",
			"details": err.Error(),
		})
	}

	// Validate file paths
	if len(req.FilePaths) == 0 {
		return c.Status(422).JSON(fiber.Map{
			"success": false,
			"message": "At least one file path is required",
		})
	}

	if len(req.FilePaths) > 100 {
		return c.Status(422).JSON(fiber.Map{
			"success": false,
			"message": "Too many file paths",
			"details": "Maximum 100 files allowed per bulk operation",
		})
	}

	// Cancel any active checks for these files
	if s.healthWorker != nil {
		for _, filePath := range req.FilePaths {
			// Check if there's an active check to cancel
			if s.healthWorker.IsCheckActive(filePath) {
				// Cancel the health check
				_ = s.healthWorker.CancelHealthCheck(c.Context(), filePath) // Ignore error, proceed with restart
			}
		}
	}

	// Reset all items to pending status using bulk method
	restartedCount, err := s.healthRepo.ResetHealthChecksBulk(c.Context(), req.FilePaths)
	if err != nil {
		return c.Status(500).JSON(fiber.Map{
			"success": false,
			"message": "Failed to restart health checks",
			"details": err.Error(),
		})
	}

	if restartedCount == 0 {
		return c.Status(404).JSON(fiber.Map{
			"success": false,
			"message": "No health records found to restart",
		})
	}

	response := map[string]interface{}{
		"message":         "Health checks restarted successfully",
		"restarted_count": restartedCount,
		"file_paths":      req.FilePaths,
		"restarted_at":    time.Now().Format(time.RFC3339),
	}

	return c.Status(200).JSON(fiber.Map{
		"success": true,
		"data":    response,
	})
}

// handleCancelHealthCheck handles POST /api/health/{id}/cancel
func (s *Server) handleCancelHealthCheck(c *fiber.Ctx) error {
	// Extract ID from path parameter
	idStr := c.Params("id")
	if idStr == "" {
		return c.Status(400).JSON(fiber.Map{
			"success": false,
			"message": "Health record identifier is required",
		})
	}

	// Parse as numeric ID
	id, err := strconv.ParseInt(idStr, 10, 64)
	if err != nil {
		return c.Status(400).JSON(fiber.Map{
			"success": false,
			"message": "Invalid health record ID",
			"details": "ID must be a valid integer",
		})
	}

	// Check if health worker is available
	if s.healthWorker == nil {
		return c.Status(404).JSON(fiber.Map{
			"success": false,
			"message": "Health worker not available",
			"details": "Health worker is not configured or not running",
		})
	}

	// Check if item exists in health database
	item, err := s.healthRepo.GetFileHealthByID(c.Context(), id)
	if err != nil {
		return c.Status(500).JSON(fiber.Map{
			"success": false,
			"message": "Failed to check health record",
			"details": err.Error(),
		})
	}

	if item == nil {
		return c.Status(404).JSON(fiber.Map{
			"success": false,
			"message": "Health record not found",
		})
	}

	// Check if there's actually an active check to cancel (still needs file path)
	if !s.healthWorker.IsCheckActive(item.FilePath) {
		return c.Status(409).JSON(fiber.Map{
			"success": false,
			"message": "No active health check found",
			"details": "There is no active health check for this file",
		})
	}

	// Cancel the health check (still needs file path)
	err = s.healthWorker.CancelHealthCheck(c.Context(), item.FilePath)
	if err != nil {
		return c.Status(500).JSON(fiber.Map{
			"success": false,
			"message": "Failed to cancel health check",
			"details": err.Error(),
		})
	}

	// Get the updated health record
	updatedItem, err := s.healthRepo.GetFileHealthByID(c.Context(), id)
	if err != nil {
		return c.Status(500).JSON(fiber.Map{
			"success": false,
			"message": "Failed to retrieve updated health record",
			"details": err.Error(),
		})
	}

	response := map[string]interface{}{
		"message":      "Health check cancelled",
		"id":           id,
		"file_path":    item.FilePath,
		"old_status":   string(item.Status),
		"new_status":   string(updatedItem.Status),
		"cancelled_at": time.Now().Format(time.RFC3339),
		"health_data":  ToHealthItemResponse(updatedItem),
	}

	return c.Status(200).JSON(fiber.Map{
		"success": true,
		"data":    response,
	})
}<|MERGE_RESOLUTION|>--- conflicted
+++ resolved
@@ -251,9 +251,6 @@
 	}
 
 	// Delete the health record from database using ID
-	// Try to delete the imported file first (symlink/strm)
-	s.deleteImportedFile(c.Context(), item)
-
 	err = s.healthRepo.DeleteHealthRecordByID(c.Context(), id)
 	if err != nil {
 		return c.Status(500).JSON(fiber.Map{
@@ -276,48 +273,6 @@
 	})
 }
 
-// deleteImportedFile attempts to delete the physical imported file (symlink or strm)
-func (s *Server) deleteImportedFile(ctx context.Context, item *database.FileHealth) error {
-	cfg := s.configManager.GetConfig()
-	
-	// Only proceed if we have an import directory and a strategy that creates files
-	if cfg.Import.ImportDir == nil || *cfg.Import.ImportDir == "" {
-		return nil
-	}
-
-	importDir := *cfg.Import.ImportDir
-	var targetPath string
-
-	switch cfg.Import.ImportStrategy {
-	case config.ImportStrategySYMLINK:
-		targetPath = filepath.Join(importDir, item.FilePath)
-	case config.ImportStrategySTRM:
-		targetPath = filepath.Join(importDir, item.FilePath)
-		// Check if we need to add .strm extension
-		if !strings.HasSuffix(targetPath, ".strm") {
-			targetPath += ".strm"
-		}
-	default:
-		return nil // Do nothing for other strategies
-	}
-
-	// Attempt to delete
-	if err := os.Remove(targetPath); err != nil {
-		if !os.IsNotExist(err) {
-			slog.WarnContext(ctx, "Failed to delete imported file", 
-				"path", targetPath, 
-				"error", err,
-				"strategy", cfg.Import.ImportStrategy)
-			return err
-		}
-	} else {
-		slog.InfoContext(ctx, "Deleted imported file", 
-			"path", targetPath,
-			"strategy", cfg.Import.ImportStrategy)
-	}
-	return nil
-}
-
 // handleDeleteHealthBulk handles POST /api/health/bulk/delete
 func (s *Server) handleDeleteHealthBulk(c *fiber.Ctx) error {
 	// Parse request body
@@ -350,7 +305,6 @@
 	}
 
 	// Check for any items currently being checked and cancel if needed
-	// Also delete physical files
 	if s.healthWorker != nil {
 		for _, filePath := range req.FilePaths {
 			// Get the record to check status
@@ -359,25 +313,12 @@
 				continue // Skip if we can't get the record, will fail in bulk delete anyway
 			}
 
-			if item != nil {
-				// Delete physical file
-				_ = s.deleteImportedFile(c.Context(), item)
-
-				if item.Status == database.HealthStatusChecking {
-					// Check if there's actually an active check to cancel
-					if s.healthWorker.IsCheckActive(filePath) {
-						// Cancel the health check before deletion
-						_ = s.healthWorker.CancelHealthCheck(c.Context(), filePath) // Ignore error, proceed with deletion
-					}
+			if item != nil && item.Status == database.HealthStatusChecking {
+				// Check if there's actually an active check to cancel
+				if s.healthWorker.IsCheckActive(filePath) {
+					// Cancel the health check before deletion
+					_ = s.healthWorker.CancelHealthCheck(c.Context(), filePath) // Ignore error, proceed with deletion
 				}
-			}
-		}
-	} else {
-		// If health worker not available, still try to delete files
-		for _, filePath := range req.FilePaths {
-			item, err := s.healthRepo.GetFileHealth(c.Context(), filePath)
-			if err == nil && item != nil {
-				_ = s.deleteImportedFile(c.Context(), item)
 			}
 		}
 	}
@@ -504,12 +445,7 @@
 	}
 
 	// Update status to repair_triggered instead of deleting
-<<<<<<< HEAD
-	// This gives user feedback that the repair is in progress (waiting for ARR)
-	if err := s.healthRepo.SetRepairTriggered(ctx, item.FilePath, item.LastError, item.ErrorDetails); err != nil {
-=======
 	if err := s.healthRepo.SetRepairTriggered(ctx, item.FilePath, item.LastError); err != nil {
->>>>>>> 94c724f8
 		slog.ErrorContext(ctx, "Failed to set repair_triggered status after repair trigger",
 			"error", err,
 			"file_path", item.FilePath)
@@ -616,7 +552,7 @@
 		}
 
 		// Update status to repair_triggered instead of deleting
-		if err := s.healthRepo.SetRepairTriggered(ctx, item.FilePath, item.LastError, item.ErrorDetails); err != nil {
+		if err := s.healthRepo.SetRepairTriggered(ctx, item.FilePath, item.LastError); err != nil {
 			slog.ErrorContext(ctx, "Failed to set repair_triggered status after repair trigger",
 				"error", err,
 				"file_path", item.FilePath)
@@ -840,8 +776,8 @@
 		for _, item := range oldItemsInBatch {
 			allFilePaths = append(allFilePaths, item.FilePath)
 
-			// Attempt to delete the physical file using helper
-			if deleteErr := s.deleteImportedFile(ctx, item); deleteErr != nil {
+			// Attempt to delete the physical file using os.Remove
+			if deleteErr := os.Remove(item.FilePath); deleteErr != nil {
 				// Track error but continue with other files
 				fileErrors = append(fileErrors, fmt.Sprintf("%s: %v", item.FilePath, deleteErr))
 			} else {
