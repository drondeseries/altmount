package api

import (
	"context"
<<<<<<< HEAD
=======
	"log/slog"
>>>>>>> 406e9aa5
	"sort"
	"sync"
	"sync/atomic"
	"time"

	"github.com/google/uuid"
	"github.com/javi11/altmount/internal/nzbfilesystem"
)

<<<<<<< HEAD
// StreamTracker tracks active streams
type StreamTracker struct {
	streams sync.Map
	history []nzbfilesystem.ActiveStream
	done    chan struct{}
	mu      sync.Mutex // For history protection
}

type streamInternal struct {
	*nzbfilesystem.ActiveStream
	lastBytesSent int64
	lastSnapshot  time.Time
	lastReadAt    time.Time
	cancel        context.CancelFunc
=======
// Default timeout for stale streams (4 hours - covers most movie lengths)
const defaultStreamTimeout = 4 * time.Hour

// ActiveStream represents a file currently being streamed
type ActiveStream struct {
	ID        string    `json:"id"`
	FilePath  string    `json:"file_path"`
	ClientIP  string    `json:"client_ip"`
	StartedAt time.Time `json:"started_at"`
	UserAgent string    `json:"user_agent"`
	Range     string    `json:"range,omitempty"`
	Source    string    `json:"source"`
}

// StreamTracker tracks active streams
type StreamTracker struct {
	streams sync.Map
	timeout time.Duration
>>>>>>> 406e9aa5
}

// NewStreamTracker creates a new stream tracker
func NewStreamTracker() *StreamTracker {
<<<<<<< HEAD
	t := &StreamTracker{
		done:    make(chan struct{}),
		history: make([]nzbfilesystem.ActiveStream, 0, 50),
	}
	go t.snapshotLoop()
	return t
}

func (t *StreamTracker) Stop() {
	close(t.done)
=======
	return &StreamTracker{
		timeout: defaultStreamTimeout,
	}
}

// StartCleanup starts a background goroutine that periodically removes stale streams.
// Call this once during server startup. The cleanup runs every 5 minutes.
// The goroutine stops when the context is cancelled.
func (t *StreamTracker) StartCleanup(ctx context.Context) {
	go func() {
		ticker := time.NewTicker(5 * time.Minute)
		defer ticker.Stop()

		for {
			select {
			case <-ctx.Done():
				return
			case <-ticker.C:
				t.cleanupStale()
			}
		}
	}()
}

// cleanupStale removes streams that have been active longer than the timeout.
// This handles cases where client disconnections don't properly trigger cleanup.
func (t *StreamTracker) cleanupStale() {
	now := time.Now()
	var removed int

	t.streams.Range(func(key, value interface{}) bool {
		stream := value.(ActiveStream)
		if now.Sub(stream.StartedAt) > t.timeout {
			t.streams.Delete(key)
			removed++
			slog.Debug("Cleaned up stale stream",
				"stream_id", stream.ID,
				"file_path", stream.FilePath,
				"started_at", stream.StartedAt,
				"age", now.Sub(stream.StartedAt))
		}
		return true
	})

	if removed > 0 {
		slog.Info("Cleaned up stale streams", "count", removed)
	}
>>>>>>> 406e9aa5
}

func (t *StreamTracker) snapshotLoop() {
	ticker := time.NewTicker(2 * time.Second)
	defer ticker.Stop()

	for {
		select {
		case <-t.done:
			return
		case <-ticker.C:
			t.streams.Range(func(key, value interface{}) bool {
				s := value.(*streamInternal)
				now := time.Now()

				// Cleanup stale streams (no activity for 5 minutes)
				if !s.lastSnapshot.IsZero() && now.Sub(s.lastSnapshot) > 5*time.Minute {
					t.Remove(key.(string))
					return true
				}

				currentBytes := atomic.LoadInt64(&s.BytesSent)

				if !s.lastSnapshot.IsZero() {
					duration := now.Sub(s.lastSnapshot).Seconds()
					if duration > 0 {
						bytesDiff := currentBytes - s.lastBytesSent
						if bytesDiff < 0 {
							bytesDiff = 0
						}
						s.BytesPerSecond = int64(float64(bytesDiff) / duration)
					}
				}

				// Update Status
				if currentBytes == 0 {
					s.Status = "Buffering"
				} else if !s.lastReadAt.IsZero() && now.Sub(s.lastReadAt) > 10*time.Second {
					s.Status = "Stalled"
				} else {
					s.Status = "Streaming"
				}

				// Calculate Average Speed
				totalDuration := now.Sub(s.StartedAt).Seconds()
				if totalDuration > 0 {
					s.SpeedAvg = int64(float64(currentBytes) / totalDuration)
				}

				// Calculate ETA based on current speed
				if s.BytesPerSecond > 0 && s.TotalSize > 0 {
					currentOffset := atomic.LoadInt64(&s.CurrentOffset)
					// Use the greater of CurrentOffset or BytesSent to determine progress
					// This handles cases where offset tracking might be missing
					progress := currentOffset
					if currentBytes > progress {
						progress = currentBytes
					}
					
					remainingBytes := s.TotalSize - progress
					if remainingBytes > 0 {
						s.ETA = remainingBytes / s.BytesPerSecond
					} else {
						s.ETA = 0
					}
				} else {
					s.ETA = -1 // Unknown or Infinite
				}

				s.lastBytesSent = currentBytes
				// Only update lastSnapshot if bytes were actually sent, otherwise it keeps the time of last activity
				if currentBytes > s.lastBytesSent || s.lastSnapshot.IsZero() {
					s.lastSnapshot = now
				}
				return true
			})
		}
	}
}

// AddStream adds a new stream and returns the stream object for updates
func (t *StreamTracker) AddStream(filePath, source, userName, clientIP, userAgent string, totalSize int64) *nzbfilesystem.ActiveStream {
	id := uuid.New().String()
	now := time.Now()
	stream := &nzbfilesystem.ActiveStream{
		ID:           id,
		FilePath:     filePath,
		StartedAt:    now,
		LastActivity: now,
		Source:       source,
		UserName:     userName,
		ClientIP:     clientIP,
		UserAgent:    userAgent,
		TotalSize:    totalSize,
		Status:       "Starting",
	}
	internal := &streamInternal{
		ActiveStream: stream,
		lastSnapshot: now,
		lastReadAt:   now,
	}
	t.streams.Store(id, internal)
	return stream
}

// Add adds a new stream and returns its ID (implements nzbfilesystem.StreamTracker)
func (t *StreamTracker) Add(filePath, source, userName, clientIP, userAgent string, totalSize int64) string {
	return t.AddStream(filePath, source, userName, clientIP, userAgent, totalSize).ID
}

// SetCancelFunc sets the cancellation function for a stream
func (t *StreamTracker) SetCancelFunc(id string, cancel context.CancelFunc) {
	if val, ok := t.streams.Load(id); ok {
		internal := val.(*streamInternal)
		internal.cancel = cancel
	}
}

// UpdateProgress updates the bytes sent for a stream by ID
func (t *StreamTracker) UpdateProgress(id string, bytesRead int64) {
	if val, ok := t.streams.Load(id); ok {
		stream := val.(*streamInternal)
		atomic.AddInt64(&stream.BytesSent, bytesRead)
		stream.lastReadAt = time.Now()
	}
}

// UpdateBufferedOffset updates the buffered offset for a stream by ID
func (t *StreamTracker) UpdateBufferedOffset(id string, offset int64) {
	if val, ok := t.streams.Load(id); ok {
		stream := val.(*streamInternal)
		atomic.StoreInt64(&stream.BufferedOffset, offset)
	}
}

// Remove removes a stream by ID and adds it to history
func (t *StreamTracker) Remove(id string) {
	if val, ok := t.streams.Load(id); ok {
		internal := valueToInternal(val)
		
		// Capture final stats
		finalStream := *internal.ActiveStream
		finalStream.BytesSent = atomic.LoadInt64(&internal.BytesSent)
		finalStream.Status = "Completed"
		
		t.mu.Lock()
		// Keep last 50 streams in history
		if len(t.history) >= 50 {
			t.history = t.history[1:]
		}
		t.history = append(t.history, finalStream)
		t.mu.Unlock()

		t.streams.Delete(id)
	}
}

// KillStream cancels the context associated with a stream
func (t *StreamTracker) KillStream(id string) bool {
	if val, ok := t.streams.Load(id); ok {
		internal := val.(*streamInternal)
		if internal.cancel != nil {
			internal.cancel()
			return true
		}
	}
	return false
}

// GetHistory returns the recent stream history
func (t *StreamTracker) GetHistory() []nzbfilesystem.ActiveStream {
	t.mu.Lock()
	defer t.mu.Unlock()
	
	// Return a copy of history, reversed (newest first)
	res := make([]nzbfilesystem.ActiveStream, len(t.history))
	for i, s := range t.history {
		res[len(t.history)-1-i] = s
	}
	return res
}

func valueToInternal(val interface{}) *streamInternal {
	return val.(*streamInternal)
}

// GetAll returns all active streams, aggregated by file, user, and source
func (t *StreamTracker) GetAll() []nzbfilesystem.ActiveStream {
	// Map to group streams: key -> *nzbfilesystem.ActiveStream
	grouped := make(map[string]*nzbfilesystem.ActiveStream)

	t.streams.Range(func(key, value interface{}) bool {
		internal := value.(*streamInternal)
		s := internal.ActiveStream

		// Create a composite key for grouping
		// We group by FilePath, UserName, Source, ClientIP and UserAgent to aggregate parallel connections
		// for the same playback session while keeping different devices separate
		groupKey := s.FilePath + "|" + s.UserName + "|" + s.Source + "|" + s.ClientIP + "|" + s.UserAgent

		if existing, ok := grouped[groupKey]; ok {
			// Aggregate with existing group
			
			// Sum up bytes sent from all connections
			currentBytes := atomic.LoadInt64(&s.BytesSent)
			existing.BytesSent += currentBytes
			existing.BytesPerSecond += internal.BytesPerSecond
			// Average speed is complex to aggregate, but sum of averages approximates total throughput
			existing.SpeedAvg += internal.SpeedAvg 

			// Use the current offset from the most recently active connection
			// This handles seek-back scenarios better than taking the max
			if internal.lastReadAt.After(existing.LastActivity) {
				existing.LastActivity = internal.lastReadAt
				existing.CurrentOffset = atomic.LoadInt64(&s.CurrentOffset)
				existing.BufferedOffset = atomic.LoadInt64(&s.BufferedOffset)
			}
			
			// For ETA, use the stream with the longest remaining time or re-calculate based on totals?
			// Re-calculating based on aggregated values is safer
			if existing.BytesPerSecond > 0 && existing.TotalSize > 0 {
				remaining := existing.TotalSize - existing.CurrentOffset
				
				if remaining > 0 {
					existing.ETA = remaining / existing.BytesPerSecond
				} else {
					existing.ETA = 0
				}
			}

			// Use the earliest start time to represent the session start
			if s.StartedAt.Before(existing.StartedAt) {
				existing.StartedAt = s.StartedAt
			}

			// Ensure we have the total size (should be consistent across connections)
			if existing.TotalSize == 0 && s.TotalSize > 0 {
				existing.TotalSize = s.TotalSize
			}

			// Use the "most active" status
			if existing.Status != "Streaming" && s.Status == "Streaming" {
				existing.Status = "Streaming"
			}

			existing.TotalConnections++
		} else {
			// Initialize new group with this stream
			streamCopy := *s
			// Load current atomic value
			streamCopy.BytesSent = atomic.LoadInt64(&s.BytesSent)
			streamCopy.CurrentOffset = atomic.LoadInt64(&s.CurrentOffset)
			streamCopy.BufferedOffset = atomic.LoadInt64(&s.BufferedOffset)
			streamCopy.LastActivity = internal.lastReadAt
			streamCopy.BytesPerSecond = internal.BytesPerSecond
			streamCopy.SpeedAvg = internal.SpeedAvg
			streamCopy.ETA = internal.ETA
			// Use groupKey as stable ID to prevent UI flickering when underlying connections change
			streamCopy.ID = groupKey
			streamCopy.TotalConnections = 1
			grouped[groupKey] = &streamCopy
		}
		return true
	})

	// Convert map to slice
	var streams []nzbfilesystem.ActiveStream
	for _, s := range grouped {
		streams = append(streams, *s)
	}

	// Sort by start time, newest first
	sort.Slice(streams, func(i, j int) bool {
		return streams[i].StartedAt.After(streams[j].StartedAt)
	})

	return streams
}

// GetStream returns an active stream by ID
func (t *StreamTracker) GetStream(id string) *nzbfilesystem.ActiveStream {
	if val, ok := t.streams.Load(id); ok {
		return val.(*streamInternal).ActiveStream
	}
	return nil
}<|MERGE_RESOLUTION|>--- conflicted
+++ resolved
@@ -2,10 +2,7 @@
 
 import (
 	"context"
-<<<<<<< HEAD
-=======
 	"log/slog"
->>>>>>> 406e9aa5
 	"sort"
 	"sync"
 	"sync/atomic"
@@ -15,13 +12,16 @@
 	"github.com/javi11/altmount/internal/nzbfilesystem"
 )
 
-<<<<<<< HEAD
+// Default timeout for stale streams (4 hours - covers most movie lengths)
+const defaultStreamTimeout = 4 * time.Hour
+
 // StreamTracker tracks active streams
 type StreamTracker struct {
 	streams sync.Map
 	history []nzbfilesystem.ActiveStream
 	done    chan struct{}
 	mu      sync.Mutex // For history protection
+	timeout time.Duration
 }
 
 type streamInternal struct {
@@ -30,45 +30,17 @@
 	lastSnapshot  time.Time
 	lastReadAt    time.Time
 	cancel        context.CancelFunc
-=======
-// Default timeout for stale streams (4 hours - covers most movie lengths)
-const defaultStreamTimeout = 4 * time.Hour
-
-// ActiveStream represents a file currently being streamed
-type ActiveStream struct {
-	ID        string    `json:"id"`
-	FilePath  string    `json:"file_path"`
-	ClientIP  string    `json:"client_ip"`
-	StartedAt time.Time `json:"started_at"`
-	UserAgent string    `json:"user_agent"`
-	Range     string    `json:"range,omitempty"`
-	Source    string    `json:"source"`
-}
-
-// StreamTracker tracks active streams
-type StreamTracker struct {
-	streams sync.Map
-	timeout time.Duration
->>>>>>> 406e9aa5
 }
 
 // NewStreamTracker creates a new stream tracker
 func NewStreamTracker() *StreamTracker {
-<<<<<<< HEAD
 	t := &StreamTracker{
 		done:    make(chan struct{}),
 		history: make([]nzbfilesystem.ActiveStream, 0, 50),
+		timeout: defaultStreamTimeout,
 	}
 	go t.snapshotLoop()
 	return t
-}
-
-func (t *StreamTracker) Stop() {
-	close(t.done)
-=======
-	return &StreamTracker{
-		timeout: defaultStreamTimeout,
-	}
 }
 
 // StartCleanup starts a background goroutine that periodically removes stale streams.
@@ -97,9 +69,10 @@
 	var removed int
 
 	t.streams.Range(func(key, value interface{}) bool {
-		stream := value.(ActiveStream)
+		internal := value.(*streamInternal)
+		stream := internal.ActiveStream
 		if now.Sub(stream.StartedAt) > t.timeout {
-			t.streams.Delete(key)
+			t.Remove(key.(string))
 			removed++
 			slog.Debug("Cleaned up stale stream",
 				"stream_id", stream.ID,
@@ -113,7 +86,10 @@
 	if removed > 0 {
 		slog.Info("Cleaned up stale streams", "count", removed)
 	}
->>>>>>> 406e9aa5
+}
+
+func (t *StreamTracker) Stop() {
+	close(t.done)
 }
 
 func (t *StreamTracker) snapshotLoop() {
