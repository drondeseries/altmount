package api

import (
	"sort"
	"sync"
	"sync/atomic"
	"time"

	"github.com/google/uuid"
)

// ActiveStream represents a file currently being streamed
type ActiveStream struct {
<<<<<<< HEAD
	ID        string    `json:"id"`
	FilePath  string    `json:"file_path"`
	StartedAt time.Time `json:"started_at"`
	Source    string    `json:"source"`
	UserName  string    `json:"user_name,omitempty"`
	TotalSize int64     `json:"total_size"`
	BytesSent int64     `json:"bytes_sent"`
=======
	ID               string    `json:"id"`
	FilePath         string    `json:"file_path"`
	StartedAt        time.Time `json:"started_at"`
	Source           string    `json:"source"`
	UserName         string    `json:"user_name,omitempty"`
	TotalSize        int64     `json:"total_size"`
	BytesSent        int64     `json:"bytes_sent"`
	TotalConnections int       `json:"total_connections"`
>>>>>>> 57d4455c
}

// StreamTracker tracks active streams
type StreamTracker struct {
	streams sync.Map
}

// NewStreamTracker creates a new stream tracker
func NewStreamTracker() *StreamTracker {
	return &StreamTracker{}
}

// AddStream adds a new stream and returns the stream object for updates
func (t *StreamTracker) AddStream(filePath, source, userName string, totalSize int64) *ActiveStream {
	id := uuid.New().String()
	stream := &ActiveStream{
		ID:        id,
		FilePath:  filePath,
		StartedAt: time.Now(),
		Source:    source,
		UserName:  userName,
		TotalSize: totalSize,
	}
	t.streams.Store(id, stream)
	return stream
}

// Add adds a new stream and returns its ID (implements nzbfilesystem.StreamTracker)
func (t *StreamTracker) Add(filePath, source, userName string, totalSize int64) string {
	return t.AddStream(filePath, source, userName, totalSize).ID
<<<<<<< HEAD
=======
}

// UpdateProgress updates the bytes sent for a stream by ID
func (t *StreamTracker) UpdateProgress(id string, bytesRead int64) {
	if val, ok := t.streams.Load(id); ok {
		stream := val.(*ActiveStream)
		atomic.AddInt64(&stream.BytesSent, bytesRead)
	}
>>>>>>> 57d4455c
}

// Remove removes a stream by ID
func (t *StreamTracker) Remove(id string) {
	t.streams.Delete(id)
}

<<<<<<< HEAD
// Stop terminates a stream by ID
func (t *StreamTracker) Stop(id string) bool {
	if val, ok := t.streams.Load(id); ok {
		stream := val.(*ActiveStream)
		if stream.cancel != nil {
			stream.cancel()
			return true
		}
	}
	return false
}

// GetAll returns all active streams
=======
// GetAll returns all active streams, aggregated by file, user, and source
>>>>>>> 57d4455c
func (t *StreamTracker) GetAll() []ActiveStream {
	// Map to group streams: key -> *ActiveStream
	grouped := make(map[string]*ActiveStream)

	t.streams.Range(func(key, value interface{}) bool {
		s := value.(*ActiveStream)
<<<<<<< HEAD
		// Create a copy to avoid race conditions and ensure atomic read
		streamCopy := *s
		streamCopy.BytesSent = atomic.LoadInt64(&s.BytesSent)
		streams = append(streams, streamCopy)
=======

		// Create a composite key for grouping
		// We group by FilePath, UserName and Source to aggregate parallel connections
		// for the same playback session
		groupKey := s.FilePath + "|" + s.UserName + "|" + s.Source

		if existing, ok := grouped[groupKey]; ok {
			// Aggregate with existing group
			
			// Sum up bytes sent from all connections
			currentBytes := atomic.LoadInt64(&s.BytesSent)
			existing.BytesSent += currentBytes

			// Use the earliest start time to represent the session start
			if s.StartedAt.Before(existing.StartedAt) {
				existing.StartedAt = s.StartedAt
			}

			// Ensure we have the total size (should be consistent across connections)
			if existing.TotalSize == 0 && s.TotalSize > 0 {
				existing.TotalSize = s.TotalSize
			}

			existing.TotalConnections++
		} else {
			// Initialize new group with this stream
			streamCopy := *s
			// Load current atomic value
			streamCopy.BytesSent = atomic.LoadInt64(&s.BytesSent)
			// Use groupKey as stable ID to prevent UI flickering when underlying connections change
			streamCopy.ID = groupKey
			streamCopy.TotalConnections = 1
			grouped[groupKey] = &streamCopy
		}
>>>>>>> 57d4455c
		return true
	})

	// Convert map to slice
	var streams []ActiveStream
	for _, s := range grouped {
		streams = append(streams, *s)
	}

	// Sort by start time, newest first
	sort.Slice(streams, func(i, j int) bool {
		return streams[i].StartedAt.After(streams[j].StartedAt)
	})

	return streams
}

// GetStream returns an active stream by ID
func (t *StreamTracker) GetStream(id string) *ActiveStream {
	if val, ok := t.streams.Load(id); ok {
		return val.(*ActiveStream)
	}
	return nil
}<|MERGE_RESOLUTION|>--- conflicted
+++ resolved
@@ -11,15 +11,6 @@
 
 // ActiveStream represents a file currently being streamed
 type ActiveStream struct {
-<<<<<<< HEAD
-	ID        string    `json:"id"`
-	FilePath  string    `json:"file_path"`
-	StartedAt time.Time `json:"started_at"`
-	Source    string    `json:"source"`
-	UserName  string    `json:"user_name,omitempty"`
-	TotalSize int64     `json:"total_size"`
-	BytesSent int64     `json:"bytes_sent"`
-=======
 	ID               string    `json:"id"`
 	FilePath         string    `json:"file_path"`
 	StartedAt        time.Time `json:"started_at"`
@@ -28,7 +19,7 @@
 	TotalSize        int64     `json:"total_size"`
 	BytesSent        int64     `json:"bytes_sent"`
 	TotalConnections int       `json:"total_connections"`
->>>>>>> 57d4455c
+}
 }
 
 // StreamTracker tracks active streams
@@ -59,8 +50,6 @@
 // Add adds a new stream and returns its ID (implements nzbfilesystem.StreamTracker)
 func (t *StreamTracker) Add(filePath, source, userName string, totalSize int64) string {
 	return t.AddStream(filePath, source, userName, totalSize).ID
-<<<<<<< HEAD
-=======
 }
 
 // UpdateProgress updates the bytes sent for a stream by ID
@@ -69,7 +58,7 @@
 		stream := val.(*ActiveStream)
 		atomic.AddInt64(&stream.BytesSent, bytesRead)
 	}
->>>>>>> 57d4455c
+}
 }
 
 // Remove removes a stream by ID
@@ -77,35 +66,13 @@
 	t.streams.Delete(id)
 }
 
-<<<<<<< HEAD
-// Stop terminates a stream by ID
-func (t *StreamTracker) Stop(id string) bool {
-	if val, ok := t.streams.Load(id); ok {
-		stream := val.(*ActiveStream)
-		if stream.cancel != nil {
-			stream.cancel()
-			return true
-		}
-	}
-	return false
-}
-
-// GetAll returns all active streams
-=======
 // GetAll returns all active streams, aggregated by file, user, and source
->>>>>>> 57d4455c
 func (t *StreamTracker) GetAll() []ActiveStream {
 	// Map to group streams: key -> *ActiveStream
 	grouped := make(map[string]*ActiveStream)
 
 	t.streams.Range(func(key, value interface{}) bool {
 		s := value.(*ActiveStream)
-<<<<<<< HEAD
-		// Create a copy to avoid race conditions and ensure atomic read
-		streamCopy := *s
-		streamCopy.BytesSent = atomic.LoadInt64(&s.BytesSent)
-		streams = append(streams, streamCopy)
-=======
 
 		// Create a composite key for grouping
 		// We group by FilePath, UserName and Source to aggregate parallel connections
@@ -140,7 +107,6 @@
 			streamCopy.TotalConnections = 1
 			grouped[groupKey] = &streamCopy
 		}
->>>>>>> 57d4455c
 		return true
 	})
 
