--- conflicted
+++ resolved
@@ -10,21 +10,6 @@
 	"github.com/javi11/altmount/internal/nzbfilesystem"
 )
 
-<<<<<<< HEAD
-// ActiveStream represents a file currently being streamed
-type ActiveStream struct {
-	ID               string    `json:"id"`
-	FilePath         string    `json:"file_path"`
-	StartedAt        time.Time `json:"started_at"`
-	Source           string    `json:"source"`
-	UserName         string    `json:"user_name,omitempty"`
-	TotalSize        int64     `json:"total_size"`
-	BytesSent        int64     `json:"bytes_sent"`
-	TotalConnections int       `json:"total_connections"`
-}
-
-=======
->>>>>>> 94c724f8
 // StreamTracker tracks active streams
 type StreamTracker struct {
 	streams sync.Map
@@ -36,15 +21,9 @@
 }
 
 // AddStream adds a new stream and returns the stream object for updates
-<<<<<<< HEAD
-func (t *StreamTracker) AddStream(filePath, source, userName string, totalSize int64) *ActiveStream {
-	id := uuid.New().String()
-	stream := &ActiveStream{
-=======
 func (t *StreamTracker) AddStream(filePath, source, userName string, totalSize int64) *nzbfilesystem.ActiveStream {
 	id := uuid.New().String()
 	stream := &nzbfilesystem.ActiveStream{
->>>>>>> 94c724f8
 		ID:        id,
 		FilePath:  filePath,
 		StartedAt: time.Now(),
@@ -64,11 +43,7 @@
 // UpdateProgress updates the bytes sent for a stream by ID
 func (t *StreamTracker) UpdateProgress(id string, bytesRead int64) {
 	if val, ok := t.streams.Load(id); ok {
-<<<<<<< HEAD
-		stream := val.(*ActiveStream)
-=======
 		stream := val.(*nzbfilesystem.ActiveStream)
->>>>>>> 94c724f8
 		atomic.AddInt64(&stream.BytesSent, bytesRead)
 	}
 }
@@ -79,21 +54,12 @@
 }
 
 // GetAll returns all active streams, aggregated by file, user, and source
-<<<<<<< HEAD
-func (t *StreamTracker) GetAll() []ActiveStream {
-	// Map to group streams: key -> *ActiveStream
-	grouped := make(map[string]*ActiveStream)
-
-	t.streams.Range(func(key, value interface{}) bool {
-		s := value.(*ActiveStream)
-=======
 func (t *StreamTracker) GetAll() []nzbfilesystem.ActiveStream {
 	// Map to group streams: key -> *nzbfilesystem.ActiveStream
 	grouped := make(map[string]*nzbfilesystem.ActiveStream)
 
 	t.streams.Range(func(key, value interface{}) bool {
 		s := value.(*nzbfilesystem.ActiveStream)
->>>>>>> 94c724f8
 
 		// Create a composite key for grouping
 		// We group by FilePath, UserName and Source to aggregate parallel connections
@@ -132,11 +98,7 @@
 	})
 
 	// Convert map to slice
-<<<<<<< HEAD
-	var streams []ActiveStream
-=======
 	var streams []nzbfilesystem.ActiveStream
->>>>>>> 94c724f8
 	for _, s := range grouped {
 		streams = append(streams, *s)
 	}
