--- conflicted
+++ resolved
@@ -54,11 +54,6 @@
 	startTime           time.Time
 	progressBroadcaster *progress.ProgressBroadcaster
 	streamTracker       *StreamTracker
-<<<<<<< HEAD
-	fuseManager         *FuseManager
-=======
-
->>>>>>> 57d4455c
 }
 
 // NewServer creates a new API server that can optionally register routes on the provided mux (for backwards compatibility)
@@ -100,11 +95,6 @@
 		startTime:           time.Now(),
 		progressBroadcaster: progressBroadcaster,
 		streamTracker:       streamTracker,
-<<<<<<< HEAD
-		fuseManager:         NewFuseManager(),
-=======
-
->>>>>>> 57d4455c
 	}
 
 	return server
@@ -233,15 +223,6 @@
 	api.Post("/config/reload", s.handleReloadConfig)
 	api.Post("/config/validate", s.handleValidateConfig)
 
-	// FUSE endpoints
-<<<<<<< HEAD
-	api.Post("/fuse/start", s.handleStartFuseMount)
-	api.Post("/fuse/stop", s.handleStopFuseMount)
-	api.Get("/fuse/status", s.handleGetFuseStatus)
-=======
-
->>>>>>> 57d4455c
-
 	// Provider management endpoints
 	api.Post("/providers/test", s.handleTestProvider)
 	api.Post("/providers/:id/speedtest", s.handleTestProviderSpeed)
