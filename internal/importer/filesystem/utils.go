package filesystem

import (
	"fmt"
	"os"
	"path/filepath"
	"strings"

	"github.com/javi11/altmount/internal/importer/parser"
	"github.com/javi11/altmount/internal/metadata"
)

// CalculateVirtualDirectory determines the virtual directory path based on NZB file location
func CalculateVirtualDirectory(nzbPath, relativePath string) string {
	if relativePath == "" {
		return "/"
	}

	nzbPath = filepath.Clean(nzbPath)
	relativePath = filepath.Clean(relativePath)

	relPath, err := filepath.Rel(relativePath, nzbPath)
	if err != nil || strings.HasPrefix(relPath, "..") {
		if strings.HasPrefix(relativePath, "/") {
			return filepath.Clean(relativePath)
		}
		return "/" + strings.ReplaceAll(relativePath, string(filepath.Separator), "/")
	}

	relDir := filepath.Dir(relPath)
	if relDir == "." || relDir == "" {
		// If the file is at the root, return root
		// The processor will handle creating a folder if needed (e.g. for archives or multi-file NZBs)
		return "/"
	}

	virtualPath := "/" + strings.ReplaceAll(relDir, string(filepath.Separator), "/")
	return filepath.Clean(virtualPath)
}

// SeparateFiles separates files by type (regular, archive, PAR2) based on NZB type
func SeparateFiles(files []parser.ParsedFile, nzbType parser.NzbType) (regular, archive, par2 []parser.ParsedFile) {
	switch nzbType {
	case parser.NzbTypeRarArchive:
		for _, file := range files {
			if file.IsRarArchive {
				archive = append(archive, file)
			} else if IsPar2File(file.Filename) {
				par2 = append(par2, file)
			} else {
				regular = append(regular, file)
			}
		}

	case parser.NzbType7zArchive:
		for _, file := range files {
			if file.Is7zArchive {
				archive = append(archive, file)
			} else if IsPar2File(file.Filename) {
				par2 = append(par2, file)
			} else {
				regular = append(regular, file)
			}
		}

	default:
		// For single file and multi-file types, just separate PAR2 files
		for _, file := range files {
			if IsPar2File(file.Filename) {
				par2 = append(par2, file)
			} else {
				regular = append(regular, file)
			}
		}
	}

	return regular, archive, par2
}

// IsPar2File checks if a filename is a PAR2 repair file
func IsPar2File(filename string) bool {
	lower := strings.ToLower(filename)
	return strings.HasSuffix(lower, ".par2")
}

// EnsureDirectoryExists creates directory structure in the metadata filesystem
func EnsureDirectoryExists(virtualDir string, metadataService *metadata.MetadataService) error {
	if virtualDir == "/" {
		return nil
	}

	metadataDir := metadataService.GetMetadataDirectoryPath(virtualDir)
	if err := os.MkdirAll(metadataDir, 0755); err != nil {
		return fmt.Errorf("failed to create metadata directory %s: %w", metadataDir, err)
	}

	return nil
}

// CreateNzbFolder creates a folder named after the NZB file
func CreateNzbFolder(virtualDir, nzbFilename string, metadataService *metadata.MetadataService) (string, error) {
	nzbBaseName := strings.TrimSuffix(nzbFilename, filepath.Ext(nzbFilename))
	// Now, also strip the media file extension if it exists
	// Common media extensions: .mkv, .mp4, .avi, .flv, .wmv, .mov, .webm
	// This is not exhaustive, but covers common cases.
	mediaExtensions := []string{".mkv", ".mp4", ".avi", ".flv", ".wmv", ".mov", ".webm", ".ts", ".iso"}

	for _, ext := range mediaExtensions {
		if strings.HasSuffix(strings.ToLower(nzbBaseName), ext) {
			nzbBaseName = strings.TrimSuffix(nzbBaseName, ext)
			break
		}
	}

	nzbVirtualDir := filepath.Join(virtualDir, nzbBaseName)
	nzbVirtualDir = strings.ReplaceAll(nzbVirtualDir, string(filepath.Separator), "/")

	if err := EnsureDirectoryExists(nzbVirtualDir, metadataService); err != nil {
		return "", err
	}

	return nzbVirtualDir, nil
}

// CreateDirectoriesForFiles analyzes files and creates their parent directories
func CreateDirectoriesForFiles(virtualDir string, files []parser.ParsedFile, metadataService *metadata.MetadataService) error {
	// Collect unique directory paths
	dirs := make(map[string]bool)

	for _, file := range files {
		normalizedFilename := strings.ReplaceAll(file.Filename, "\\", "/")
		normalizedFilename = filepath.Clean(normalizedFilename)
		normalizedFilename = strings.TrimPrefix(normalizedFilename, "/")

		dir := filepath.Dir(normalizedFilename)
<<<<<<< HEAD
		name := filepath.Base(normalizedFilename)

		// Check for redundant nesting (e.g. file.mkv/file.mkv)
		// If the last directory component matches the filename, flatten the structure
		// Also check without extension for cases like Movie/Movie.mkv
		nameWithoutExt := strings.TrimSuffix(name, filepath.Ext(name))
		if filepath.Base(dir) == name || filepath.Base(dir) == nameWithoutExt {
			dir = filepath.Dir(dir)
		}
=======
>>>>>>> 406e9aa5

		// Flatten redundant nesting against parent directory (same-level duplicate names)
		parentDirName := filepath.Base(virtualDir)
		if dir == parentDirName {
			dir = "."
		} else if strings.HasPrefix(dir, parentDirName+"/") {
			dir = strings.TrimPrefix(dir, parentDirName+"/")
		}

		if dir != "." && dir != "/" {
			virtualPath := filepath.Join(virtualDir, dir)
			virtualPath = strings.ReplaceAll(virtualPath, string(filepath.Separator), "/")
			dirs[virtualPath] = true
		}
	}

	// Create all directories
	for dir := range dirs {
		if err := EnsureDirectoryExists(dir, metadataService); err != nil {
			return fmt.Errorf("failed to create directory %s: %w", dir, err)
		}
	}

	return nil
}

// DetermineFileLocation determines where a file should be placed in the virtual structure
func DetermineFileLocation(file parser.ParsedFile, baseDir string) (parentPath, filename string) {
	normalizedFilename := strings.ReplaceAll(file.Filename, "\\", "/")
	normalizedFilename = filepath.Clean(normalizedFilename)
	normalizedFilename = strings.TrimPrefix(normalizedFilename, "/")

	dir := filepath.Dir(normalizedFilename)
	name := filepath.Base(normalizedFilename)

<<<<<<< HEAD
	// Check for redundant nesting (e.g. file.mkv/file.mkv)
	// If the last directory component matches the filename, flatten the structure
	// Also check without extension for cases like Movie/Movie.mkv
	nameWithoutExt := strings.TrimSuffix(name, filepath.Ext(name))
	if filepath.Base(dir) == name || filepath.Base(dir) == nameWithoutExt {
		dir = filepath.Dir(dir)
	}

=======
>>>>>>> 406e9aa5
	// Flatten redundant nesting against parent directory (same-level duplicate names)
	parentDirName := filepath.Base(baseDir)
	if dir == parentDirName {
		dir = "."
	} else if strings.HasPrefix(dir, parentDirName+"/") {
		dir = strings.TrimPrefix(dir, parentDirName+"/")
	}

	if dir == "." || dir == "/" {
		return baseDir, name
	}

	virtualPath := filepath.Join(baseDir, dir)
	virtualPath = strings.ReplaceAll(virtualPath, string(filepath.Separator), "/")
	return virtualPath, name
}<|MERGE_RESOLUTION|>--- conflicted
+++ resolved
@@ -103,7 +103,7 @@
 	// Now, also strip the media file extension if it exists
 	// Common media extensions: .mkv, .mp4, .avi, .flv, .wmv, .mov, .webm
 	// This is not exhaustive, but covers common cases.
-	mediaExtensions := []string{".mkv", ".mp4", ".avi", ".flv", ".wmv", ".mov", ".webm", ".ts", ".iso"}
+	mediaExtensions := []string{”.mkv”, ”.mp4”, ”.avi”, ”.flv”, ”.wmv”, ”.mov”, ”.webm”, ”.ts”, ”.iso"}
 
 	for _, ext := range mediaExtensions {
 		if strings.HasSuffix(strings.ToLower(nzbBaseName), ext) {
@@ -128,12 +128,11 @@
 	dirs := make(map[string]bool)
 
 	for _, file := range files {
-		normalizedFilename := strings.ReplaceAll(file.Filename, "\\", "/")
+		normalizedFilename := strings.ReplaceAll(file.Filename, "\", "/")
 		normalizedFilename = filepath.Clean(normalizedFilename)
 		normalizedFilename = strings.TrimPrefix(normalizedFilename, "/")
 
 		dir := filepath.Dir(normalizedFilename)
-<<<<<<< HEAD
 		name := filepath.Base(normalizedFilename)
 
 		// Check for redundant nesting (e.g. file.mkv/file.mkv)
@@ -143,8 +142,6 @@
 		if filepath.Base(dir) == name || filepath.Base(dir) == nameWithoutExt {
 			dir = filepath.Dir(dir)
 		}
-=======
->>>>>>> 406e9aa5
 
 		// Flatten redundant nesting against parent directory (same-level duplicate names)
 		parentDirName := filepath.Base(virtualDir)
@@ -173,14 +170,13 @@
 
 // DetermineFileLocation determines where a file should be placed in the virtual structure
 func DetermineFileLocation(file parser.ParsedFile, baseDir string) (parentPath, filename string) {
-	normalizedFilename := strings.ReplaceAll(file.Filename, "\\", "/")
+	normalizedFilename := strings.ReplaceAll(file.Filename, "\", "/")
 	normalizedFilename = filepath.Clean(normalizedFilename)
 	normalizedFilename = strings.TrimPrefix(normalizedFilename, "/")
 
 	dir := filepath.Dir(normalizedFilename)
 	name := filepath.Base(normalizedFilename)
 
-<<<<<<< HEAD
 	// Check for redundant nesting (e.g. file.mkv/file.mkv)
 	// If the last directory component matches the filename, flatten the structure
 	// Also check without extension for cases like Movie/Movie.mkv
@@ -189,8 +185,6 @@
 		dir = filepath.Dir(dir)
 	}
 
-=======
->>>>>>> 406e9aa5
 	// Flatten redundant nesting against parent directory (same-level duplicate names)
 	parentDirName := filepath.Base(baseDir)
 	if dir == parentDirName {
