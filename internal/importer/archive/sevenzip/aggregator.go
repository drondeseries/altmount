--- conflicted
+++ resolved
@@ -69,12 +69,8 @@
 		}
 		// Check both the internal path and filename
 		// utils.IsAllowedFile handles empty extensions AND sample filtering correctly
-<<<<<<< HEAD
-		if utils.IsAllowedFile(content.InternalPath, content.Size, allowedExtensions) || utils.IsAllowedFile(content.Filename, content.Size, allowedExtensions) {
-=======
 		if utils.IsAllowedFile(content.InternalPath, content.Size, allowedExtensions, blockedFilePatterns, blockedFileExtensions) ||
 			utils.IsAllowedFile(content.Filename, content.Size, allowedExtensions, blockedFilePatterns, blockedFileExtensions) {
->>>>>>> eb9cd7a5
 			return true
 		}
 	}
@@ -143,12 +139,8 @@
 	// Only do this if there's exactly one media file in the archive
 	mediaFilesCount := 0
 	for _, content := range sevenZipContents {
-<<<<<<< HEAD
-		if !content.IsDirectory && (utils.IsAllowedFile(content.InternalPath, content.Size, allowedFileExtensions) || utils.IsAllowedFile(content.Filename, content.Size, allowedFileExtensions)) {
-=======
 		if !content.IsDirectory && (utils.IsAllowedFile(content.InternalPath, content.Size, allowedFileExtensions, blockedFilePatterns, blockedFileExtensions) ||
 			utils.IsAllowedFile(content.Filename, content.Size, allowedFileExtensions, blockedFilePatterns, blockedFileExtensions)) {
->>>>>>> eb9cd7a5
 			mediaFilesCount++
 		}
 	}
@@ -174,12 +166,8 @@
 		}
 
 		// Normalize filename to match NZB if it's the only media file
-<<<<<<< HEAD
-		if shouldNormalizeName && (utils.IsAllowedFile(sevenZipContent.InternalPath, sevenZipContent.Size, allowedFileExtensions) || utils.IsAllowedFile(sevenZipContent.Filename, sevenZipContent.Size, allowedFileExtensions)) {
-=======
 		if shouldNormalizeName && (utils.IsAllowedFile(sevenZipContent.InternalPath, sevenZipContent.Size, allowedFileExtensions, blockedFilePatterns, blockedFileExtensions) ||
 			utils.IsAllowedFile(sevenZipContent.Filename, sevenZipContent.Size, allowedFileExtensions, blockedFilePatterns, blockedFileExtensions)) {
->>>>>>> eb9cd7a5
 			// Extract release name and combine with original extension
 			baseFilename = normalizeArchiveReleaseFilename(nzbName, baseFilename)
 			slog.InfoContext(ctx, "Normalizing obfuscated filename in 7zip archive",
