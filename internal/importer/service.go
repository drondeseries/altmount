package importer

import (
	"bufio"
	"context"
	"crypto/sha256"
	"encoding/hex"
	"encoding/json"
	"fmt"
	"io"
	"io/fs"
	"log/slog"
	"net/url"
	"os"
	"path/filepath"
	"regexp"
	"strconv"
	"strings"
	"sync"
	"time"

	"github.com/avast/retry-go/v4"
	"github.com/javi11/altmount/internal/arrs"
	"github.com/javi11/altmount/internal/config"
	"github.com/javi11/altmount/internal/database"
	"github.com/javi11/altmount/internal/metadata"
	metapb "github.com/javi11/altmount/internal/metadata/proto"
	"github.com/javi11/altmount/internal/nzbdav"
	"github.com/javi11/altmount/internal/pool"
	"github.com/javi11/altmount/internal/progress"
	"github.com/javi11/altmount/internal/sabnzbd"
	"github.com/javi11/altmount/pkg/rclonecli"
	"github.com/javi11/nzbparser"
	"google.golang.org/protobuf/proto"
)

// ServiceConfig holds configuration for the NZB import service
type ServiceConfig struct {
	Workers int // Number of parallel queue workers (default: 2)
}

// ScanStatus represents the current status of a manual scan
type ScanStatus string

const (
	ScanStatusIdle      ScanStatus = "idle"
	ScanStatusScanning  ScanStatus = "scanning"
	ScanStatusCanceling ScanStatus = "canceling"
)

// ScanInfo holds information about the current scan operation
type ScanInfo struct {
	Status      ScanStatus `json:"status"`
	Path        string     `json:"path,omitempty"`
	StartTime   *time.Time `json:"start_time,omitempty"`
	FilesFound  int        `json:"files_found"`
	FilesAdded  int        `json:"files_added"`
	CurrentFile string     `json:"current_file,omitempty"`
	LastError   *string    `json:"last_error,omitempty"`
}

// ImportJobStatus represents the status of an NZBDav import job
type ImportJobStatus string

const (
	ImportStatusIdle      ImportJobStatus = "idle"
	ImportStatusRunning   ImportJobStatus = "running"
	ImportStatusCanceling ImportJobStatus = "canceling"
)

// ImportInfo holds information about the current NZBDav import operation
type ImportInfo struct {
	Status    ImportJobStatus `json:"status"`
	Total     int             `json:"total"`
	Added     int             `json:"added"`
	Failed    int             `json:"failed"`
	LastError *string         `json:"last_error,omitempty"`
}

// Service provides NZB import functionality with manual directory scanning and queue-based processing
type Service struct {
	config          ServiceConfig
	database        *database.DB              // Database for processing queue
	metadataService *metadata.MetadataService // Metadata service for file processing
	processor       *Processor
	rcloneClient    rclonecli.RcloneRcClient      // Optional rclone client for VFS notifications
	configGetter    config.ConfigGetter           // Config getter for dynamic configuration access
	sabnzbdClient   *sabnzbd.SABnzbdClient        // SABnzbd client for fallback
	arrsService     *arrs.Service                 // ARRs service for triggering scans
	healthRepo      *database.HealthRepository    // Health repository for updating health status
	broadcaster     *progress.ProgressBroadcaster // WebSocket progress broadcaster
	userRepo        *database.UserRepository      // User repository for API key lookup
	log             *slog.Logger

	// Runtime state
	mu      sync.RWMutex
	running bool
	paused  bool
	ctx     context.Context
	cancel  context.CancelFunc
	wg      sync.WaitGroup

	// Cancellation tracking for processing items
	cancelFuncs map[int64]context.CancelFunc
	cancelMu    sync.RWMutex

	// Manual scan state
	scanMu     sync.RWMutex
	scanInfo   ScanInfo
	scanCancel context.CancelFunc

	// Import state
	importMu     sync.RWMutex
	importInfo   ImportInfo
	importCancel context.CancelFunc
}

// NewService creates a new NZB import service with manual scanning and queue processing capabilities
func NewService(config ServiceConfig, metadataService *metadata.MetadataService, database *database.DB, poolManager pool.Manager, rcloneClient rclonecli.RcloneRcClient, configGetter config.ConfigGetter, healthRepo *database.HealthRepository, broadcaster *progress.ProgressBroadcaster, userRepo *database.UserRepository) (*Service, error) {
	// Set defaults
	if config.Workers == 0 {
		config.Workers = 2
	}

	// Get the initial config to pass import settings
	currentConfig := configGetter()
	maxImportConnections := currentConfig.Import.MaxImportConnections
	segmentSamplePercentage := currentConfig.Import.SegmentSamplePercentage
	allowedFileExtensions := currentConfig.Import.AllowedFileExtensions
	importCacheSizeMB := currentConfig.Import.ImportCacheSizeMB

	// Create processor with poolManager for dynamic pool access
	processor := NewProcessor(metadataService, poolManager, maxImportConnections, segmentSamplePercentage, allowedFileExtensions, importCacheSizeMB, broadcaster)

	ctx, cancel := context.WithCancel(context.Background())

	service := &Service{
		config:          config,
		metadataService: metadataService,
		database:        database,
		processor:       processor,
		rcloneClient:    rcloneClient,
		configGetter:    configGetter,
		healthRepo:      healthRepo,
		sabnzbdClient:   sabnzbd.NewSABnzbdClient(),
		broadcaster:     broadcaster,
		userRepo:        userRepo,
		log:             slog.Default().With("component", "importer-service"),
		ctx:             ctx,
		cancel:          cancel,
		cancelFuncs:     make(map[int64]context.CancelFunc),
		scanInfo:        ScanInfo{Status: ScanStatusIdle},
		importInfo:      ImportInfo{Status: ImportStatusIdle},
		paused:          false,
	}

	return service, nil
}

// Start starts the NZB import service (queue workers only, manual scanning available via API)
func (s *Service) Start(ctx context.Context) error {
	s.mu.Lock()
	defer s.mu.Unlock()

	if s.running {
		return fmt.Errorf("service is already started")
	}

	// Reset any stale queue items from processing back to pending
	if err := s.database.Repository.ResetStaleItems(ctx); err != nil {
		s.log.ErrorContext(ctx, "Failed to reset stale queue items", "error", err)
		return fmt.Errorf("failed to reset stale queue items: %w", err)
	}

	// Start worker pool for processing queue items
	for i := 0; i < s.config.Workers; i++ {
		s.wg.Add(1)
		go s.workerLoop(i)
	}

	s.running = true
	s.log.InfoContext(ctx, fmt.Sprintf("NZB import service started successfully with %d workers", s.config.Workers))

	return nil
}

// Pause pauses the queue processing
func (s *Service) Pause() {
	s.mu.Lock()
	defer s.mu.Unlock()
	s.paused = true
	s.log.InfoContext(context.Background(), "Import service paused")
}

// Resume resumes the queue processing
func (s *Service) Resume() {
	s.mu.Lock()
	defer s.mu.Unlock()
	s.paused = false
	s.log.InfoContext(context.Background(), "Import service resumed")
}

// IsPaused returns whether the service is paused
func (s *Service) IsPaused() bool {
	s.mu.RLock()
	defer s.mu.RUnlock()
	return s.paused
}

// Stop stops the NZB import service and all queue workers
func (s *Service) Stop(ctx context.Context) error {
	s.mu.Lock()
	defer s.mu.Unlock()

	if !s.running {
		return nil
	}

	s.log.InfoContext(ctx, "Stopping NZB import service")

	// Cancel all goroutines
	s.cancel()

	// Wait for all goroutines to finish
	s.wg.Wait()

	// Recreate context for potential restart
	s.ctx, s.cancel = context.WithCancel(context.Background())

	s.running = false
	s.log.InfoContext(ctx, "NZB import service stopped")

	return nil
}

// Close closes the NZB import service and releases all resources
func (s *Service) Close() error {
	s.mu.Lock()
	defer s.mu.Unlock()

	if s.running {
		s.cancel()
		s.wg.Wait()
	}

	return nil
}

// IsRunning returns whether the service is running
func (s *Service) IsRunning() bool {
	s.mu.RLock()
	defer s.mu.RUnlock()
	return s.running
}

// SetRcloneClient sets or updates the RClone client for VFS notifications
func (s *Service) SetRcloneClient(client rclonecli.RcloneRcClient) {
	s.mu.Lock()
	defer s.mu.Unlock()
	s.rcloneClient = client
	if client != nil {
		s.log.InfoContext(context.Background(), "RClone client updated for VFS notifications")
	} else {
		s.log.InfoContext(context.Background(), "RClone client disabled")
	}
}

// SetArrsService sets or updates the ARRs service
func (s *Service) SetArrsService(service *arrs.Service) {
	s.mu.Lock()
	defer s.mu.Unlock()
	s.arrsService = service
}

// Database returns the database instance for processing
func (s *Service) Database() *database.DB {
	return s.database
}

// GetQueueStats returns current queue statistics from database
func (s *Service) GetQueueStats(ctx context.Context) (*database.QueueStats, error) {
	return s.database.Repository.GetQueueStats(ctx)
}

// StartManualScan starts a manual scan of the specified directory
func (s *Service) StartManualScan(scanPath string) error {
	s.scanMu.Lock()
	defer s.scanMu.Unlock()

	// Check if already scanning
	if s.scanInfo.Status != ScanStatusIdle {
		return fmt.Errorf("scan already in progress, current status: %s", s.scanInfo.Status)
	}

	// Validate path
	if scanPath == "" {
		return fmt.Errorf("scan path cannot be empty")
	}

	// Check if path exists
	if _, err := filepath.Abs(scanPath); err != nil {
		return fmt.Errorf("invalid path: %w", err)
	}

	// Create scan context
	scanCtx, scanCancel := context.WithCancel(context.Background())
	s.scanCancel = scanCancel

	// Initialize scan info
	now := time.Now()
	s.scanInfo = ScanInfo{
		Status:      ScanStatusScanning,
		Path:        scanPath,
		StartTime:   &now,
		FilesFound:  0,
		FilesAdded:  0,
		CurrentFile: "",
		LastError:   nil,
	}

	// Start scanning in goroutine
	go s.performManualScan(scanCtx, scanPath)

	s.log.InfoContext(context.Background(), "Manual scan started", "path", scanPath)
	return nil
}

// GetScanStatus returns the current scan status
func (s *Service) GetScanStatus() ScanInfo {
	s.scanMu.RLock()
	defer s.scanMu.RUnlock()
	return s.scanInfo
}

// CancelScan cancels the current scan operation
func (s *Service) CancelScan() error {
	s.scanMu.Lock()
	defer s.scanMu.Unlock()

	if s.scanInfo.Status == ScanStatusIdle {
		return fmt.Errorf("no scan is currently running")
	}

	if s.scanInfo.Status == ScanStatusCanceling {
		return fmt.Errorf("scan is already being canceled")
	}

	// Update status and cancel context
	s.scanInfo.Status = ScanStatusCanceling
	if s.scanCancel != nil {
		s.scanCancel()
	}

	s.log.InfoContext(context.Background(), "Manual scan cancellation requested", "path", s.scanInfo.Path)
	return nil
}

// StartNzbdavImport starts an asynchronous import from an NZBDav database
func (s *Service) StartNzbdavImport(dbPath string, rootFolder string, cleanupFile bool) error {
	s.importMu.Lock()
	defer s.importMu.Unlock()

	if s.importInfo.Status != ImportStatusIdle {
		return fmt.Errorf("import already in progress")
	}

	// Create import context
	importCtx, cancel := context.WithCancel(context.Background())
	s.importCancel = cancel

	// Initialize status
	s.importInfo = ImportInfo{
		Status: ImportStatusRunning,
		Total:  0,
		Added:  0,
		Failed: 0,
	}

	go func() {
		// 1. Parse Database
		parser := nzbdav.NewParser(dbPath)
		nzbChan, errChan := parser.Parse()

		defer func() {
			s.importMu.Lock()
			s.importInfo.Status = ImportStatusIdle
			s.importCancel = nil
			s.importMu.Unlock()

			if cleanupFile {
				os.Remove(dbPath)
			}

			// Drain any remaining items from channels to prevent parser goroutine leaks.
			// This ensures the parser can complete even if we exit early due to cancellation.
			go func() {
				for range nzbChan {
				}
			}()
			go func() {
				for range errChan {
				}
			}()
		}()

		// Create temp dir for NZBs
		nzbTempDir, err := os.MkdirTemp(os.TempDir(), "altmount-nzbdav-imports-")
		if err != nil {
			s.log.ErrorContext(importCtx, "Failed to create temp directory for NZBs", "error", err)
			s.importMu.Lock()
			msg := err.Error()
			s.importInfo.LastError = &msg
			s.importMu.Unlock()
			return
		}

		// Create workers
		numWorkers := 20 // 20 parallel workers for file creation
		var workerWg sync.WaitGroup
		batchChan := make(chan *database.ImportQueueItem, 100)

		// Start batch processor
		var batchWg sync.WaitGroup
		batchWg.Add(1)
		go func() {
			defer batchWg.Done()
			s.processQueueBatch(importCtx, batchChan)
		}()

		// Start workers
		for i := 0; i < numWorkers; i++ {
			workerWg.Add(1)
			go func() {
				defer workerWg.Done()
				for {
					select {
					case <-importCtx.Done():
						return
					case res, ok := <-nzbChan:
						if !ok {
							return
						}

						s.importMu.Lock()
						s.importInfo.Total++
						s.importMu.Unlock()

						item, err := s.createNzbFileAndPrepareItem(res, rootFolder, nzbTempDir)
						if err != nil {
							s.log.ErrorContext(importCtx, "Failed to prepare item", "file", res.Name, "error", err)
							s.importMu.Lock()
							s.importInfo.Failed++
							s.importMu.Unlock()
							continue
						}

						select {
						case batchChan <- item:
						case <-importCtx.Done():
							return
						}
					}
				}
			}()
		}

		// Wait for workers to finish processing nzbChan
		workerWg.Wait()
		close(batchChan)
		batchWg.Wait()

		// Check for parser errors
		select {
		case err := <-errChan:
			if err != nil {
				s.log.ErrorContext(importCtx, "Error during NZBDav parsing", "error", err)
				s.importMu.Lock()
				msg := err.Error()
				s.importInfo.LastError = &msg
				s.importMu.Unlock()
			}
		default:
		}
	}()

	return nil
}

func (s *Service) processQueueBatch(ctx context.Context, batchChan <-chan *database.ImportQueueItem) {
	var batch []*database.ImportQueueItem
	ticker := time.NewTicker(500 * time.Millisecond)
	defer ticker.Stop()

	insertBatch := func() {
		if len(batch) > 0 {
			if err := s.database.Repository.AddBatchToQueue(ctx, batch); err != nil {
				s.log.ErrorContext(ctx, "Failed to add batch to queue", "count", len(batch), "error", err)
				s.importMu.Lock()
				s.importInfo.Failed += len(batch)
				s.importMu.Unlock()
			} else {
				s.importMu.Lock()
				s.importInfo.Added += len(batch)
				s.importMu.Unlock()
			}
			batch = nil // Reset batch
		}
	}

	for {
		select {
		case item, ok := <-batchChan:
			if !ok {
				// Channel closed, drain remaining batch
				insertBatch()
				return
			}
			batch = append(batch, item)
			if len(batch) >= 100 { // Batch size
				insertBatch()
			}
		case <-ticker.C:
			insertBatch()
		case <-ctx.Done():
			insertBatch()
			return
		}
	}
}

func (s *Service) createNzbFileAndPrepareItem(res *nzbdav.ParsedNzb, rootFolder, nzbTempDir string) (*database.ImportQueueItem, error) {
	// Create Temp NZB File
	// Use ID to ensure uniqueness and avoid collisions with releases having the same name
	nzbFileName := fmt.Sprintf("%s_%s.nzb", sanitizeFilename(res.ID), sanitizeFilename(res.Name))
	nzbPath := filepath.Join(nzbTempDir, nzbFileName)

	outFile, err := os.Create(nzbPath)
	if err != nil {
		return nil, fmt.Errorf("failed to create temp NZB file: %w", err)
	}

	// Copy content
	_, err = io.Copy(outFile, res.Content)
	outFile.Close()
	if err != nil {
		os.Remove(nzbPath)
		return nil, fmt.Errorf("failed to write temp NZB file content: %w", err)
	}

	// Determine Category and Relative Path
	targetCategory := "other"
	lowerCat := strings.ToLower(res.Category)
	if strings.Contains(lowerCat, "movie") {
		targetCategory = "movies"
	} else if strings.Contains(lowerCat, "tv") || strings.Contains(lowerCat, "series") {
		targetCategory = "tv"
	}

	if res.RelPath != "" {
		targetCategory = filepath.Join(targetCategory, res.RelPath)
	}

	relPath := rootFolder
	priority := database.QueuePriorityNormal

<<<<<<< HEAD
=======
	// Store original ID in metadata
	metaJSON := fmt.Sprintf(`{"nzbdav_id": "%s"}`, res.ID)

>>>>>>> 41265063
	// Prepare item struct
	item := &database.ImportQueueItem{
		NzbPath:      nzbPath,
		RelativePath: &relPath,
		Category:     &targetCategory,
		Priority:     priority,
		Status:       database.QueueStatusPending,
		RetryCount:   0,
		MaxRetries:   3,
		CreatedAt:    time.Now(),
<<<<<<< HEAD
=======
		Metadata:     &metaJSON,
>>>>>>> 41265063
	}

	// Calculate file size
	if size, err := s.CalculateFileSizeOnly(nzbPath); err == nil {
		item.FileSize = &size
	}

	return item, nil
}

// GetImportStatus returns the current import status
func (s *Service) GetImportStatus() ImportInfo {
	s.importMu.RLock()
	defer s.importMu.RUnlock()
	return s.importInfo
}

// CancelImport cancels the current import operation
func (s *Service) CancelImport() error {
	s.importMu.Lock()
	defer s.importMu.Unlock()

	if s.importInfo.Status == ImportStatusIdle {
		return fmt.Errorf("no import is currently running")
	}

	if s.importInfo.Status == ImportStatusCanceling {
		return fmt.Errorf("import is already being canceled")
	}

	s.importInfo.Status = ImportStatusCanceling
	if s.importCancel != nil {
		s.importCancel()
	}

	return nil
}

func sanitizeFilename(name string) string {
	return strings.ReplaceAll(name, "/", "_")
}

// performManualScan performs the actual scanning work in a separate goroutine
func (s *Service) performManualScan(ctx context.Context, scanPath string) {
	defer func() {
		s.scanMu.Lock()
		s.scanInfo.Status = ScanStatusIdle
		s.scanInfo.CurrentFile = ""
		if s.scanCancel != nil {
			s.scanCancel()
			s.scanCancel = nil
		}
		s.scanMu.Unlock()
	}()

	s.log.DebugContext(ctx, "Scanning directory for NZB files", "dir", scanPath)

	err := filepath.WalkDir(scanPath, func(path string, d fs.DirEntry, err error) error {
		// Check for cancellation
		select {
		case <-ctx.Done():
			s.log.InfoContext(ctx, "Scan cancelled", "path", scanPath)
			return fmt.Errorf("scan cancelled")
		default:
		}

		if err != nil {
			s.log.WarnContext(ctx, "Error accessing path", "path", path, "error", err)
			s.scanMu.Lock()
			errMsg := err.Error()
			s.scanInfo.LastError = &errMsg
			s.scanMu.Unlock()
			return nil // Continue walking
		}

		// Skip directories
		if d.IsDir() {
			return nil
		}

		// Update current file being processed
		s.scanMu.Lock()
		s.scanInfo.CurrentFile = path
		s.scanInfo.FilesFound++
		s.scanMu.Unlock()

		// Check if it's an NZB or STRM file
		ext := strings.ToLower(path)
		if !strings.HasSuffix(ext, ".nzb") && !strings.HasSuffix(ext, ".strm") {
			return nil
		}

		// Check if already in queue (simplified check during scanning)
		if s.isFileAlreadyInQueue(path) {
			return nil
		}

		// Add to queue
		if _, err := s.AddToQueue(path, &scanPath, nil, nil); err != nil {
			s.log.ErrorContext(ctx, "Failed to add file to queue during scan", "file", path, "error", err)
		}

		// Update files added counter
		s.scanMu.Lock()
		s.scanInfo.FilesAdded++
		s.scanMu.Unlock()

		return nil
	})

	if err != nil && !strings.Contains(err.Error(), "scan cancelled") {
		s.log.ErrorContext(ctx, "Failed to scan directory", "dir", scanPath, "error", err)
		s.scanMu.Lock()
		errMsg := err.Error()
		s.scanInfo.LastError = &errMsg
		s.scanMu.Unlock()
	}

	s.log.InfoContext(ctx, "Manual scan completed", "path", scanPath, "files_found", s.scanInfo.FilesFound, "files_added", s.scanInfo.FilesAdded)
}

// isFileAlreadyInQueue checks if file is already in queue (simplified scanning)
func (s *Service) isFileAlreadyInQueue(filePath string) bool {
	// Only check queue database during scanning for performance
	// The processor will check main database for duplicates when processing
	inQueue, err := s.database.Repository.IsFileInQueue(context.Background(), filePath)
	if err != nil {
		s.log.WarnContext(context.Background(), "Failed to check if file in queue", "file", filePath, "error", err)
		return false // Assume not in queue on error
	}
	return inQueue
}

// AddToQueue adds a new NZB file to the import queue with optional category and priority
func (s *Service) AddToQueue(filePath string, relativePath *string, category *string, priority *database.QueuePriority) (*database.ImportQueueItem, error) {
	// Calculate file size before adding to queue
	var fileSize *int64
	if size, err := s.CalculateFileSizeOnly(filePath); err != nil {
		s.log.WarnContext(context.Background(), "Failed to calculate file size", "file", filePath, "error", err)
		// Continue with NULL file size - don't fail the queue addition
		fileSize = nil
	} else {
		fileSize = &size
	}

	// Use default priority if not specified
	itemPriority := database.QueuePriorityNormal
	if priority != nil {
		itemPriority = *priority
	}

	item := &database.ImportQueueItem{
		NzbPath:      filePath,
		RelativePath: relativePath,
		Category:     category,
		Priority:     itemPriority,
		Status:       database.QueueStatusPending,
		RetryCount:   0,
		MaxRetries:   3,
		FileSize:     fileSize,
		CreatedAt:    time.Now(),
	}

	if err := s.database.Repository.AddToQueue(context.Background(), item); err != nil {
		s.log.ErrorContext(context.Background(), "Failed to add file to queue", "file", filePath, "error", err)
		return nil, err
	}

	if fileSize != nil {
		s.log.InfoContext(context.Background(), "Added NZB file to queue", "file", filePath, "queue_id", item.ID, "file_size", *fileSize)
	} else {
		s.log.InfoContext(context.Background(), "Added NZB file to queue", "file", filePath, "queue_id", item.ID, "file_size", "unknown")
	}

	return item, nil
}

// workerLoop processes queue items
func (s *Service) workerLoop(workerID int) {
	defer s.wg.Done()

	log := s.log.With("worker_id", workerID)

	// Get processing interval from configuration
	processingIntervalSeconds := s.configGetter().Import.QueueProcessingIntervalSeconds
	processingInterval := time.Duration(processingIntervalSeconds) * time.Second

	ticker := time.NewTicker(processingInterval)
	defer ticker.Stop()

	for {
		select {
		case <-ticker.C:
			// Check if service is paused
			if s.IsPaused() {
				continue
			}
			s.processQueueItems(s.ctx, workerID)
		case <-s.ctx.Done():
			log.Info("Queue worker stopped")
			return
		}
	}
}

// isDatabaseContentionError checks if an error is a retryable database contention error
func isDatabaseContentionError(err error) bool {
	if err == nil {
		return false
	}
	return strings.Contains(err.Error(), "database is locked") ||
		strings.Contains(err.Error(), "database is busy")
}

// claimItemWithRetry attempts to claim a queue item with exponential backoff retry logic using retry-go
func (s *Service) claimItemWithRetry(ctx context.Context, workerID int) (*database.ImportQueueItem, error) {
	var item *database.ImportQueueItem

	err := retry.Do(
		func() error {
			claimedItem, err := s.database.Repository.ClaimNextQueueItem(ctx)
			if err != nil {
				return err
			}

			item = claimedItem
			return nil
		},
		retry.Attempts(5),
		retry.Delay(10*time.Millisecond),
		retry.MaxDelay(500*time.Millisecond),
		retry.DelayType(retry.BackOffDelay),
		retry.RetryIf(isDatabaseContentionError),
		retry.OnRetry(func(n uint, err error) {
			// Only log warnings after multiple retries to reduce noise
			if n >= 2 {
				s.log.WarnContext(ctx, "Database contention, retrying claim",
					"attempt", n+1,
					"worker_id", workerID,
					"error", err)
			} else {
				s.log.DebugContext(ctx, "Database contention, retrying claim",
					"attempt", n+1,
					"worker_id", workerID,
					"error", err)
			}
		}),
	)

	if err != nil {
		return nil, fmt.Errorf("failed to claim queue item: %w", err)
	}

	if item == nil {
		return nil, nil
	}

	s.log.DebugContext(ctx, "Next item in processing queue", "queue_id", item.ID, "file", item.NzbPath)
	return item, nil
}

// processQueueItems gets and processes pending queue items using two-database workflow
func (s *Service) processQueueItems(ctx context.Context, workerID int) {
	// Step 1: Atomically claim next available item from queue database with retry logic
	item, err := s.claimItemWithRetry(ctx, workerID)
	if err != nil {
		// Only log non-contention errors
		if !strings.Contains(err.Error(), "database is locked") && !strings.Contains(err.Error(), "database is busy") {
			s.log.ErrorContext(ctx, "Failed to claim next queue item", "worker_id", workerID, "error", err)
		}
		return
	}

	if item == nil {
		return // No work to do
	}

	s.log.DebugContext(ctx, "Processing claimed queue item", "worker_id", workerID, "queue_id", item.ID, "file", item.NzbPath)

	// Create cancellable context for this item
	itemCtx, cancel := context.WithCancel(ctx)

	// Register cancel function
	s.cancelMu.Lock()
	s.cancelFuncs[item.ID] = cancel
	s.cancelMu.Unlock()

	// Clean up after processing
	defer func() {
		s.cancelMu.Lock()
		delete(s.cancelFuncs, item.ID)
		s.cancelMu.Unlock()
	}()

	// Step 3: Process the NZB file and write to main database using cancellable context
	resultingPath, processingErr := s.processNzbItem(itemCtx, item)

	// Step 4: Update queue database with results
	if processingErr != nil {
		// Handle failure in queue database
		s.handleProcessingFailure(ctx, item, processingErr)
	} else {
		// Handle success (storage path, VFS notification, symlinks, status update)
		s.handleProcessingSuccess(ctx, item, resultingPath)
	}
}

// refreshMountPathIfNeeded checks if the mount path exists and refreshes the root directory if not found
func (s *Service) refreshMountPathIfNeeded(ctx context.Context, resultingPath string, itemID int64) {
	if s.rcloneClient == nil {
		return
	}

	mountPath := filepath.Join(s.configGetter().MountPath, filepath.Dir(resultingPath))
	if _, err := os.Stat(mountPath); err != nil {
		if os.IsNotExist(err) {
			// Refresh the root path if the mount path is not found
			err := s.rcloneClient.RefreshDir(s.ctx, config.MountProvider, []string{"/"})
			if err != nil {
				s.log.ErrorContext(ctx, "Failed to refresh mount path", "queue_id", itemID, "path", mountPath, "error", err)
			}
		}
	}
}

// processNzbItem processes the NZB file for a queue item
func (s *Service) processNzbItem(ctx context.Context, item *database.ImportQueueItem) (string, error) {
	// Determine the base path, incorporating category if present
	basePath := ""
	if item.RelativePath != nil {
		basePath = *item.RelativePath
	}

	// If category is specified, append it to the base path
	if item.Category != nil && *item.Category != "" {
		basePath = filepath.Join(basePath, *item.Category)
	}

	// Determine if allowed extensions override is needed
	var allowedExtensionsOverride *[]string
	if item.Category != nil && strings.ToLower(*item.Category) == "test" {
		emptySlice := []string{}
		allowedExtensionsOverride = &emptySlice // Allow all extensions for test files
	}

	return s.processor.ProcessNzbFile(ctx, item.NzbPath, basePath, int(item.ID), allowedExtensionsOverride)
}

// handleProcessingSuccess handles all steps after successful NZB processing
func (s *Service) handleProcessingSuccess(ctx context.Context, item *database.ImportQueueItem, resultingPath string) error {
	// Add storage path to database
	if err := s.database.Repository.AddStoragePath(ctx, item.ID, resultingPath); err != nil {
		s.log.ErrorContext(ctx, "Failed to add storage path", "queue_id", item.ID, "error", err)
		return err
	}

	// Refresh mount path if needed
	s.refreshMountPathIfNeeded(ctx, resultingPath, item.ID)

	// Notify rclone VFS about the new import (async, don't fail on error)
	s.notifyRcloneVFS(ctx, resultingPath)

	// Create category symlink (non-blocking)
	if err := s.createSymlinks(item, resultingPath); err != nil {
		s.log.WarnContext(ctx, "Failed to create symlink",
			"queue_id", item.ID,
			"path", resultingPath,
			"error", err)

		return err
	}

	// Create ID metadata links if applicable (for nzbdav compatibility)
	s.handleIdMetadataLinks(item, resultingPath)

	// Create STRM files (non-blocking)
	if err := s.createStrmFiles(item, resultingPath); err != nil {
		s.log.WarnContext(ctx, "Failed to create STRM file",
			"queue_id", item.ID,
			"path", resultingPath,
			"error", err)

		return err
	}

	// Mark as completed in queue database
	if err := s.database.Repository.UpdateQueueItemStatus(ctx, item.ID, database.QueueStatusCompleted, nil); err != nil {
		s.log.ErrorContext(ctx, "Failed to mark item as completed", "queue_id", item.ID, "error", err)
		return err
	}

	// Clear progress tracking
	if s.broadcaster != nil {
		s.broadcaster.ClearProgress(int(item.ID))
	}

	// Trigger ARR download scan if applicable
	if s.arrsService != nil && item.Category != nil {
		category := strings.ToLower(*item.Category)
		// Determine instance type based on category
		// Note: This assumes standard "tv" and "movies" categories.
		// Ideally we should match against configured categories in config.SABnzbd.Categories
		if category == "tv" || strings.Contains(category, "tv") || strings.Contains(category, "show") {
			s.arrsService.TriggerDownloadScan(ctx, "sonarr")
		} else if category == "movies" || strings.Contains(category, "movie") {
			s.arrsService.TriggerDownloadScan(ctx, "radarr")
		}
	}

	// Remove any existing health record for this file (in case it was corrupted and now replaced)
	if s.healthRepo != nil {
		// Calculate the mount relative path
		// resultingPath is the virtual path (e.g. "movies/Movie (Year)/Movie.mkv")
		// We can try to delete any health record matching this path
		if err := s.healthRepo.DeleteHealthRecord(ctx, resultingPath); err == nil {
			slog.InfoContext(ctx, "Removed health record for replaced file", "path", resultingPath)
		}
	}

	s.log.InfoContext(ctx, "Successfully processed queue item", "queue_id", item.ID, "file", item.NzbPath)
	return nil
}

// handleProcessingFailure handles when processing fails
func (s *Service) handleProcessingFailure(ctx context.Context, item *database.ImportQueueItem, processingErr error) {
	errorMessage := processingErr.Error()

	// Check if the error was due to cancellation
	if strings.Contains(errorMessage, "context canceled") || strings.Contains(errorMessage, "processing cancelled") {
		errorMessage = "Processing cancelled by user request"
		s.log.InfoContext(ctx, "Processing cancelled by user",
			"queue_id", item.ID,
			"file", item.NzbPath)
	} else {
		s.log.WarnContext(ctx, "Processing failed",
			"queue_id", item.ID,
			"file", item.NzbPath,
			"error", processingErr)
	}

	// Mark as failed in queue database (no automatic retry)
	if err := s.database.Repository.UpdateQueueItemStatus(ctx, item.ID, database.QueueStatusFailed, &errorMessage); err != nil {
		s.log.ErrorContext(ctx, "Failed to mark item as failed", "queue_id", item.ID, "error", err)
	} else {
		s.log.ErrorContext(ctx, "Item failed",
			"queue_id", item.ID,
			"file", item.NzbPath)
	}

	// Clear progress tracking
	if s.broadcaster != nil {
		s.broadcaster.ClearProgress(int(item.ID))
	}

	cfg := s.configGetter()
	// Attempt SABnzbd fallback if configured
	if cfg.SABnzbd.FallbackHost != "" && cfg.SABnzbd.FallbackAPIKey != "" {
		if err := s.attemptSABnzbdFallback(ctx, item); err != nil {
			s.log.ErrorContext(ctx, "Failed to send to external SABnzbd",
				"queue_id", item.ID,
				"file", item.NzbPath,
				"fallback_host", s.configGetter().SABnzbd.FallbackHost,
				"error", err)

		} else {
			// Mark item as fallback instead of removing from queue
			if err := s.database.Repository.UpdateQueueItemStatus(ctx, item.ID, database.QueueStatusFallback, nil); err != nil {
				s.log.ErrorContext(ctx, "Failed to mark item as fallback", "queue_id", item.ID, "error", err)
			} else {
				s.log.DebugContext(ctx, "Item marked as fallback after successful SABnzbd transfer",
					"queue_id", item.ID,
					"file", item.NzbPath,
					"fallback_host", s.configGetter().SABnzbd.FallbackHost)
			}
		}
	}
}

// attemptSABnzbdFallback attempts to send a failed import to an external SABnzbd instance
func (s *Service) attemptSABnzbdFallback(ctx context.Context, item *database.ImportQueueItem) error {
	cfg := s.configGetter()

	// Check if the NZB file still exists
	if _, err := os.Stat(item.NzbPath); err != nil {
		s.log.WarnContext(ctx, "SABnzbd fallback not attempted - NZB file not found",
			"queue_id", item.ID,
			"file", item.NzbPath,
			"error", err)
		return err
	}

	s.log.InfoContext(ctx, "Attempting to send failed import to external SABnzbd",
		"queue_id", item.ID,
		"file", item.NzbPath,
		"fallback_host", cfg.SABnzbd.FallbackHost)

	// Convert priority to SABnzbd format
	priority := s.convertPriorityToSABnzbd(item.Priority)

	// Send to external SABnzbd
	nzoID, err := s.sabnzbdClient.SendNZBFile(
		ctx,
		cfg.SABnzbd.FallbackHost,
		cfg.SABnzbd.FallbackAPIKey,
		item.NzbPath,
		item.Category,
		&priority,
	)
	if err != nil {
		return err
	}

	s.log.InfoContext(ctx, "Successfully sent failed import to external SABnzbd",
		"queue_id", item.ID,
		"file", item.NzbPath,
		"fallback_host", cfg.SABnzbd.FallbackHost,
		"sabnzbd_nzo_id", nzoID)

	return nil
}

// ServiceStats holds statistics about the service
type ServiceStats struct {
	IsRunning  bool                 `json:"is_running"`
	Workers    int                  `json:"workers"`
	QueueStats *database.QueueStats `json:"queue_stats,omitempty"`
	ScanInfo   ScanInfo             `json:"scan_info"`
}

// GetStats returns service statistics
func (s *Service) GetStats(ctx context.Context) (*ServiceStats, error) {
	stats := &ServiceStats{
		IsRunning: s.IsRunning(),
		Workers:   s.config.Workers,
		ScanInfo:  s.GetScanStatus(),
	}

	// Add queue statistics
	queueStats, err := s.GetQueueStats(ctx)
	if err != nil {
		s.log.WarnContext(ctx, "Failed to get queue stats", "error", err)
	} else {
		stats.QueueStats = queueStats
	}

	return stats, nil
}

// UpdateWorkerCount updates the worker count configuration (requires service restart to take effect)
// Dynamic worker scaling is not supported - changes only apply on next service restart
func (s *Service) UpdateWorkerCount(count int) error {
	if count <= 0 {
		return fmt.Errorf("worker count must be greater than 0")
	}

	s.mu.Lock()
	defer s.mu.Unlock()

	s.log.InfoContext(context.Background(), "Queue worker count update requested - restart required to take effect",
		"current_count", s.config.Workers,
		"requested_count", count,
		"running", s.running)

	// Configuration update is handled at the config manager level
	// Changes only take effect on service restart
	return nil
}

// GetWorkerCount returns the current configured worker count
func (s *Service) GetWorkerCount() int {
	s.mu.RLock()
	defer s.mu.RUnlock()
	return s.config.Workers
}

// CancelProcessing cancels a processing queue item by cancelling its context
func (s *Service) CancelProcessing(itemID int64) error {
	s.cancelMu.RLock()
	cancel, exists := s.cancelFuncs[itemID]
	s.cancelMu.RUnlock()

	if !exists {
		return fmt.Errorf("item %d is not currently processing", itemID)
	}

	s.log.InfoContext(context.Background(), "Cancelling processing for queue item", "item_id", itemID)
	cancel()
	return nil
}

// notifyRcloneVFS notifies rclone VFS about a new import (async, non-blocking)
func (s *Service) notifyRcloneVFS(ctx context.Context, resultingPath string) {
	if s.rcloneClient == nil {
		return // No rclone client configured or RClone RC is disabled
	}

	refreshCtx, cancel := context.WithTimeout(context.Background(), 10*time.Second) // 10 second timeout
	defer cancel()

	err := s.rcloneClient.RefreshDir(refreshCtx, config.MountProvider, []string{resultingPath}) // Use RefreshDir with empty provider
	if err != nil {
		s.log.WarnContext(ctx, "Failed to notify rclone VFS about new import",
			"virtual_dir", resultingPath,
			"error", err)
	} else {
		s.log.InfoContext(ctx, "Successfully notified rclone VFS about new import",
			"virtual_dir", resultingPath)
	}
}

// ProcessItemInBackground processes a specific queue item in the background
func (s *Service) ProcessItemInBackground(ctx context.Context, itemID int64) {
	go func() {
		s.log.DebugContext(ctx, "Starting background processing of queue item", "item_id", itemID, "background", true)

		// Get the queue item
		item, err := s.database.Repository.GetQueueItem(ctx, itemID)
		if err != nil {
			s.log.ErrorContext(ctx, "Failed to get queue item for background processing", "item_id", itemID, "error", err)
			return
		}

		if item == nil {
			s.log.WarnContext(ctx, "Queue item not found for background processing", "item_id", itemID)
			return
		}

		// Update status to processing
		if err := s.database.Repository.UpdateQueueItemStatus(ctx, itemID, database.QueueStatusProcessing, nil); err != nil {
			s.log.ErrorContext(ctx, "Failed to update item status to processing", "item_id", itemID, "error", err)
			return
		}

		// Create cancellable context for this item
		itemCtx, cancel := context.WithCancel(ctx)

		// Register cancel function
		s.cancelMu.Lock()
		s.cancelFuncs[item.ID] = cancel
		s.cancelMu.Unlock()

		// Clean up after processing
		defer func() {
			s.cancelMu.Lock()
			delete(s.cancelFuncs, item.ID)
			s.cancelMu.Unlock()
		}()

		// Process the NZB file using cancellable context
		resultingPath, processingErr := s.processNzbItem(itemCtx, item)

		// Update queue database with results
		if processingErr != nil {
			// Handle failure
			s.handleProcessingFailure(ctx, item, processingErr)
		} else {
			// Handle success (storage path, VFS notification, symlinks, status update)
			s.handleProcessingSuccess(ctx, item, resultingPath)
		}
	}()
}

// CalculateFileSizeOnly calculates the total file size from NZB/STRM segments
// This is a lightweight parser that only extracts size information without full processing
func (s *Service) CalculateFileSizeOnly(filePath string) (int64, error) {
	file, err := os.Open(filePath)
	if err != nil {
		return 0, NewNonRetryableError("failed to open file for size calculation", err)
	}
	defer file.Close()

	if strings.HasSuffix(strings.ToLower(filePath), ".strm") {
		return s.calculateStrmFileSize(file)
	} else {
		return s.calculateNzbFileSize(file)
	}
}

// calculateNzbFileSize calculates the total size from NZB file segments
func (s *Service) calculateNzbFileSize(r io.Reader) (int64, error) {
	n, err := nzbparser.Parse(r)
	if err != nil {
		return 0, NewNonRetryableError("failed to parse NZB XML for size calculation", err)
	}

	if len(n.Files) == 0 {
		return 0, NewNonRetryableError("NZB file contains no files", nil)
	}

	var totalSize int64
	par2Pattern := regexp.MustCompile(`(?i)\.par2$|\.p\d+$|\.vol\d+\+\d+\.par2$`)

	for _, file := range n.Files {
		// Skip PAR2 files (same logic as existing parser)
		if par2Pattern.MatchString(file.Filename) {
			continue
		}

		// Sum all segment bytes directly
		for _, segment := range file.Segments {
			totalSize += int64(segment.Bytes)
		}
	}

	return totalSize, nil
}

// calculateStrmFileSize extracts file size from STRM file NXG link
func (s *Service) calculateStrmFileSize(r io.Reader) (int64, error) {
	scanner := bufio.NewScanner(r)
	for scanner.Scan() {
		line := strings.TrimSpace(scanner.Text())
		if line != "" && strings.HasPrefix(line, "nxglnk://") {
			u, err := url.Parse(line)
			if err != nil {
				return 0, NewNonRetryableError("invalid NXG URL in STRM file", err)
			}

			fileSizeStr := u.Query().Get("file_size")
			if fileSizeStr == "" {
				return 0, NewNonRetryableError("missing file_size parameter in NXG link", nil)
			}

			fileSize, err := strconv.ParseInt(fileSizeStr, 10, 64)
			if err != nil {
				return 0, NewNonRetryableError("invalid file_size parameter in NXG link", err)
			}

			return fileSize, nil
		}
	}

	if err := scanner.Err(); err != nil {
		return 0, NewNonRetryableError("failed to read STRM file for size calculation", err)
	}

	return 0, NewNonRetryableError("no valid NXG link found in STRM file", nil)
}

// convertPriorityToSABnzbd converts AltMount queue priority to SABnzbd priority format
func (s *Service) convertPriorityToSABnzbd(priority database.QueuePriority) string {
	switch priority {
	case database.QueuePriorityHigh:
		return "2" // High
	case database.QueuePriorityLow:
		return "0" // Low
	default:
		return "1" // Normal
	}
}

// createSymlinks creates symlinks for an imported file or directory in the category folder
func (s *Service) createSymlinks(item *database.ImportQueueItem, resultingPath string) error {
	cfg := s.configGetter()

	// Check if symlinks are enabled
	if cfg.Import.ImportStrategy != config.ImportStrategySYMLINK {
		return nil // Skip if not enabled
	}

	if cfg.Import.ImportDir == nil || *cfg.Import.ImportDir == "" {
		return fmt.Errorf("symlink directory not configured")
	}

	// Get the actual metadata/mount path (where the content actually lives)
	actualPath := filepath.Join(cfg.MountPath, resultingPath)

	// Check the metadata directory to determine if this is a file or directory
	// (Don't use os.Stat on mount path as it might not be immediately available)
	metadataPath := filepath.Join(cfg.Metadata.RootPath, resultingPath)
	fileInfo, err := os.Stat(metadataPath)

	// If stat fails, check if it's a .meta file (single file case)
	if err != nil {
		// Try checking for .meta file
		metaFile := metadataPath + ".meta"
		if _, metaErr := os.Stat(metaFile); metaErr == nil {
			// It's a single file
			return s.createSingleSymlink(actualPath, resultingPath)
		}
		return fmt.Errorf("failed to stat metadata path: %w", err)
	}

	if !fileInfo.IsDir() {
		// Single file - create one symlink
		return s.createSingleSymlink(actualPath, resultingPath)
	}

	// Directory - walk through and create symlinks for all files
	var symlinkErrors []error
	symlinkCount := 0

	// Walk the metadata directory to find all files
	err = filepath.WalkDir(metadataPath, func(path string, d fs.DirEntry, err error) error {
		if err != nil {
			s.log.WarnContext(context.Background(), "Error accessing metadata path during symlink creation",
				"path", path,
				"error", err)
			return nil // Continue walking
		}

		// Skip directories, we only create symlinks for files (.meta files)
		if d.IsDir() {
			return nil
		}

		// Only process .meta files
		if !strings.HasSuffix(d.Name(), ".meta") {
			return nil
		}

		// Calculate relative path from the root metadata directory (not metadataPath)
		relPath, err := filepath.Rel(cfg.Metadata.RootPath, path)
		if err != nil {
			s.log.ErrorContext(context.Background(), "Failed to calculate relative path",
				"path", path,
				"base", cfg.Metadata.RootPath,
				"error", err)
			return nil // Continue walking
		}

		// Remove .meta extension to get the actual filename
		relPath = strings.TrimSuffix(relPath, ".meta")

		// Build the actual file path in the mount (mount root + virtual path)
		actualFilePath := filepath.Join(cfg.MountPath, relPath)

		// The relPath already IS the full virtual path from root, so use it directly
		fileResultingPath := relPath

		// Create symlink for this file using the helper function
		if err := s.createSingleSymlink(actualFilePath, fileResultingPath); err != nil {
			s.log.ErrorContext(context.Background(), "Failed to create symlink",
				"path", actualFilePath,
				"error", err)
			symlinkErrors = append(symlinkErrors, err)
			return nil // Continue walking
		}

		symlinkCount++

		return nil
	})

	if err != nil {
		return fmt.Errorf("failed to walk directory: %w", err)
	}

	if len(symlinkErrors) > 0 {
		s.log.WarnContext(context.Background(), "Some symlinks failed to create",
			"queue_id", item.ID,
			"total_errors", len(symlinkErrors),
			"successful", symlinkCount)
		// Don't fail the import, just log the warning
	}

	return nil
}

// createSingleSymlink creates a symlink for a single file
func (s *Service) createSingleSymlink(actualPath, resultingPath string) error {
	cfg := s.configGetter()

	baseDir := filepath.Join(*cfg.Import.ImportDir, filepath.Dir(resultingPath))

	// Ensure category directory exists
	if err := os.MkdirAll(baseDir, 0755); err != nil {
		return fmt.Errorf("failed to create symlink category directory: %w", err)
	}

	symlinkPath := filepath.Join(*cfg.Import.ImportDir, resultingPath)

	// Check if symlink already exists
	if _, err := os.Lstat(symlinkPath); err == nil {
		// Symlink exists, remove it first
		if err := os.Remove(symlinkPath); err != nil {
			return fmt.Errorf("failed to remove existing symlink: %w", err)
		}
	}

	// Create the symlink
	if err := os.Symlink(actualPath, symlinkPath); err != nil {
		return fmt.Errorf("failed to create symlink: %w", err)
	}

	return nil
}

// createStrmFiles creates STRM files for an imported file or directory
func (s *Service) createStrmFiles(item *database.ImportQueueItem, resultingPath string) error {
	cfg := s.configGetter()

	// Check if STRM is enabled
	if cfg.Import.ImportStrategy != config.ImportStrategySTRM {
		return nil // Skip if not enabled
	}

	if cfg.Import.ImportDir == nil || *cfg.Import.ImportDir == "" {
		return fmt.Errorf("STRM directory not configured")
	}

	// Check the metadata directory to determine if this is a file or directory
	metadataPath := filepath.Join(cfg.Metadata.RootPath, resultingPath)
	fileInfo, err := os.Stat(metadataPath)

	// If stat fails, check if it's a .meta file (single file case)
	if err != nil {
		// Try checking for .meta file
		metaFile := metadataPath + ".meta"
		if _, metaErr := os.Stat(metaFile); metaErr == nil {
			// It's a single file
			return s.createSingleStrmFile(resultingPath, cfg.WebDAV.Port)
		}
		return fmt.Errorf("failed to stat metadata path: %w", err)
	}

	if !fileInfo.IsDir() {
		// Single file - create one STRM file
		return s.createSingleStrmFile(resultingPath, cfg.WebDAV.Port)
	}

	// Directory - walk through and create STRM files for all files
	var strmErrors []error
	strmCount := 0

	// Walk the metadata directory to find all files
	err = filepath.WalkDir(metadataPath, func(path string, d fs.DirEntry, err error) error {
		if err != nil {
			s.log.WarnContext(context.Background(), "Error accessing metadata path during STRM creation",
				"path", path,
				"error", err)
			return nil // Continue walking
		}

		// Skip directories, we only create STRM files for files (.meta files)
		if d.IsDir() {
			return nil
		}

		// Only process .meta files
		if !strings.HasSuffix(d.Name(), ".meta") {
			return nil
		}

		// Calculate relative path from the root metadata directory
		relPath, err := filepath.Rel(cfg.Metadata.RootPath, path)
		if err != nil {
			s.log.ErrorContext(context.Background(), "Failed to calculate relative path",
				"path", path,
				"base", cfg.Metadata.RootPath,
				"error", err)
			return nil // Continue walking
		}

		// Remove .meta extension to get the actual filename
		relPath = strings.TrimSuffix(relPath, ".meta")

		// Create STRM file for this file
		if err := s.createSingleStrmFile(relPath, cfg.WebDAV.Port); err != nil {
			s.log.ErrorContext(context.Background(), "Failed to create STRM file",
				"path", relPath,
				"error", err)
			strmErrors = append(strmErrors, err)
			return nil // Continue walking
		}

		strmCount++

		return nil
	})

	if err != nil {
		return fmt.Errorf("failed to walk directory: %w", err)
	}

	if len(strmErrors) > 0 {
		s.log.WarnContext(context.Background(), "Some STRM files failed to create",
			"queue_id", item.ID,
			"total_errors", len(strmErrors),
			"successful", strmCount)
		// Don't fail the import, just log the warning
	}

	return nil
}

// createSingleStrmFile creates a STRM file for a single file with authentication
func (s *Service) createSingleStrmFile(virtualPath string, port int) error {
	ctx := context.Background()
	cfg := s.configGetter()

	baseDir := filepath.Join(*cfg.Import.ImportDir, filepath.Dir(virtualPath))

	// Ensure directory exists
	if err := os.MkdirAll(baseDir, 0755); err != nil {
		return fmt.Errorf("failed to create STRM directory: %w", err)
	}

	// Keep original filename and add .strm extension
	filename := filepath.Base(virtualPath)
	filename = filename + ".strm"

	strmPath := filepath.Join(*cfg.Import.ImportDir, filepath.Dir(virtualPath), filename)

	// Get first admin user's API key for authentication
	users, err := s.userRepo.GetAllUsers(ctx)
	if err != nil || len(users) == 0 {
		return fmt.Errorf("no users with API keys found for STRM generation: %w", err)
	}

	// Find first admin user with an API key
	var adminAPIKey string
	for _, user := range users {
		if user.IsAdmin && user.APIKey != nil && *user.APIKey != "" {
			adminAPIKey = *user.APIKey
			break
		}
	}

	if adminAPIKey == "" {
		return fmt.Errorf("no admin user with API key found for STRM generation")
	}

	// Hash the API key with SHA256
	hashedKey := hashAPIKey(adminAPIKey)

	// Generate streaming URL with download_key
	// URL encode the path to handle special characters
	encodedPath := strings.ReplaceAll(virtualPath, " ", "%20")
	streamURL := fmt.Sprintf("http://localhost:%d/api/files/stream?path=%s&download_key=%s",
		port, encodedPath, hashedKey)

	// Check if STRM file already exists with the same content
	if existingContent, err := os.ReadFile(strmPath); err == nil {
		if string(existingContent) == streamURL {
			// File exists with correct content, skip
			return nil
		}
	}

	// Write the STRM file
	if err := os.WriteFile(strmPath, []byte(streamURL), 0644); err != nil {
		return fmt.Errorf("failed to write STRM file: %w", err)
	}

	return nil
}

// hashAPIKey generates a SHA256 hash of the API key for secure comparison
func hashAPIKey(apiKey string) string {
	hash := sha256.Sum256([]byte(apiKey))
	return hex.EncodeToString(hash[:])
}

func (s *Service) handleIdMetadataLinks(item *database.ImportQueueItem, resultingPath string) {
	// 1. Check if the queue item itself has a release-level ID in its metadata
	if item.Metadata != nil && *item.Metadata != "" {
		var meta struct {
			NzbdavID string `json:"nzbdav_id"`
		}
		if err := json.Unmarshal([]byte(*item.Metadata), &meta); err == nil && meta.NzbdavID != "" {
			if err := s.createIDMetadataLink(meta.NzbdavID, resultingPath); err != nil {
				s.log.Warn("Failed to create release ID metadata link", "id", meta.NzbdavID, "error", err)
			}
		}
	}

	// 2. Check individual files for IDs
	cfg := s.configGetter()
	metadataPath := filepath.Join(cfg.Metadata.RootPath, resultingPath)

	_ = filepath.WalkDir(metadataPath, func(path string, d fs.DirEntry, err error) error {
		if err != nil || d.IsDir() || !strings.HasSuffix(d.Name(), ".meta") {
			return nil
		}

		// Read the metadata file to find the ID
		data, err := os.ReadFile(path)
		if err != nil {
			return nil
		}

		// Parse the protobuf metadata to get the ID
		meta := &metapb.FileMetadata{}
		if err := proto.Unmarshal(data, meta); err != nil {
			return nil
		}

		if meta.NzbdavId != "" {
			// Calculate the virtual path from the metadata file path
			relPath, err := filepath.Rel(cfg.Metadata.RootPath, path)
			if err != nil {
				return nil
			}
			// Remove .meta extension
			virtualPath := strings.TrimSuffix(relPath, ".meta")

			if err := s.createIDMetadataLink(meta.NzbdavId, virtualPath); err != nil {
				s.log.Warn("Failed to create file ID metadata link", "id", meta.NzbdavId, "error", err)
			}
		}

		return nil
	})
}

func (s *Service) createIDMetadataLink(nzbdavID, resultingPath string) error {
	cfg := s.configGetter()
	metadataRoot := cfg.Metadata.RootPath

	// Calculate sharded path
	// 04db0bde-7ad0-46a3-a2f4-9ef8efd0d7d7 -> .ids/0/4/d/b/0/04db0bde-7ad0-46a3-a2f4-9ef8efd0d7d7.meta
	id := strings.ToLower(nzbdavID)
	if len(id) < 5 {
		return nil // Invalid ID for sharding
	}

	shardPath := filepath.Join(".ids", string(id[0]), string(id[1]), string(id[2]), string(id[3]), string(id[4]))
	fullShardDir := filepath.Join(metadataRoot, shardPath)

	if err := os.MkdirAll(fullShardDir, 0755); err != nil {
		return err
	}

	targetMetaPath := s.metadataService.GetMetadataFilePath(resultingPath)
	linkPath := filepath.Join(fullShardDir, id+".meta")

	// Remove if exists
	os.Remove(linkPath)

	// Create relative symlink if possible, or absolute
	// Relative is better if metadataRoot moves
	relTarget, err := filepath.Rel(fullShardDir, targetMetaPath)
	if err != nil {
		return os.Symlink(targetMetaPath, linkPath)
	}

	return os.Symlink(relTarget, linkPath)
}<|MERGE_RESOLUTION|>--- conflicted
+++ resolved
@@ -563,12 +563,9 @@
 	relPath := rootFolder
 	priority := database.QueuePriorityNormal
 
-<<<<<<< HEAD
-=======
 	// Store original ID in metadata
 	metaJSON := fmt.Sprintf(`{"nzbdav_id": "%s"}`, res.ID)
 
->>>>>>> 41265063
 	// Prepare item struct
 	item := &database.ImportQueueItem{
 		NzbPath:      nzbPath,
@@ -579,10 +576,7 @@
 		RetryCount:   0,
 		MaxRetries:   3,
 		CreatedAt:    time.Now(),
-<<<<<<< HEAD
-=======
 		Metadata:     &metaJSON,
->>>>>>> 41265063
 	}
 
 	// Calculate file size
