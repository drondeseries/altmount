package utils

import (
	"testing"

	"github.com/javi11/altmount/internal/importer/parser"
	"github.com/stretchr/testify/assert"
)

func TestIsAllowedFile_EmptyExtensions(t *testing.T) {
	tests := []struct {
		name     string
		filename string
		expected bool
	}{
		{
			name:     "empty extensions allows regular file",
			filename: "movie.mkv",
			expected: true,
		},
		{
			name:     "empty extensions rejects sample file",
			filename: "movie.sample.mkv",
			expected: false,
		},
		{
			name:     "empty extensions rejects proof file",
			filename: "movie.proof.mkv",
			expected: false,
		},
		{
			name:     "empty extensions rejects file with sample in middle",
			filename: "movie.sample.mkv",
			expected: false,
		},
		{
			name:     "empty extensions allows file with merged sample",
			filename: "samplemovie.mkv",
			expected: true,
		},
		{
			name:     "empty extensions rejects file with SAMPLE uppercase",
			filename: "movie.SAMPLE.mkv",
			expected: false,
		},
		{
			name:     "empty extensions rejects file with proof at start",
			filename: "proof.movie.mkv",
			expected: false,
		},
		{
			name:     "empty filename is rejected",
			filename: "",
			expected: false,
		},
		{
			name:     "large file with sample name is allowed",
			filename: "movie.sample.mkv",
			expected: true,
		},
		{
			name:     "sample subtitle file is allowed",
			filename: "movie.sample.srt",
			expected: true,
		},
		{
			name:     "sample image file is allowed",
			filename: "proof.jpg",
			expected: true,
		},
	}

	for _, tt := range tests {
		t.Run(tt.name, func(t *testing.T) {
			size := int64(0)
			if tt.name == "large file with sample name is allowed" {
				size = 201 * 1024 * 1024 // > 200MB
			}
			// Use default sample/proof patterns for testing
<<<<<<< HEAD
			blockedPatterns := []string{"(?i)\b(sample|proof)\b"}
=======
			blockedPatterns := []string{"(?i)\\b(sample|proof)\\b"}
>>>>>>> 7f9e4f23
			result := IsAllowedFile(tt.filename, size, []string{}, blockedPatterns, []string{})
			assert.Equal(t, tt.expected, result)
		})
	}
}

func TestIsAllowedFile_WithExtensions(t *testing.T) {
	allowedExts := []string{'.mkv', '.mp4', '.srt'}

	tests := []struct {
		name     string
		filename string
		expected bool
	}{
		{
			name:     "allowed extension passes",
			filename: "movie.mkv",
			expected: true,
		},
		{
			name:     "sample file with allowed extension is rejected",
			filename: "movie.sample.mkv",
			expected: false,
		},
		{
			name:     "proof file with allowed extension is rejected",
			filename: "movie.proof.mkv",
			expected: false,
		},
		{
			name:     "subtitle sample file is allowed",
			filename: "movie.sample.srt",
			expected: true,
		},
		{
			name:     "disallowed extension fails",
			filename: "movie.avi",
			expected: false,
		},
		{
			name:     "case insensitive extension match",
			filename: "movie.MKV",
			expected: true,
		},
		{
			name:     "mp4 extension passes",
			filename: "video.mp4",
			expected: true,
		},
		{
			name:     "sample with disallowed extension is rejected",
			filename: "movie.sample.avi",
			expected: false,
		},
		{
			name:     "allowed extension without dot",
			filename: "movie.mkv",
			expected: true,
		},
	}

	for _, tt := range tests {
		t.Run(tt.name, func(t *testing.T) {
<<<<<<< HEAD
			blockedPatterns := []string{"(?i)\b(sample|proof)\b"}
=======
			blockedPatterns := []string{"(?i)\\b(sample|proof)\\b"}
>>>>>>> 7f9e4f23
			result := IsAllowedFile(tt.filename, 0, allowedExts, blockedPatterns, []string{})
			assert.Equal(t, tt.expected, result)
		})
	}
}

func TestHasAllowedFilesInRegular_EmptyExtensions(t *testing.T) {
	tests := []struct {
		name     string
		files    []parser.ParsedFile
		expected bool
	}{
		{
			name: "empty extensions allows regular files",
			files: []parser.ParsedFile{
				{Filename: "movie.mkv", Size: 500 * 1024 * 1024},
				{Filename: "video.mp4", Size: 500 * 1024 * 1024},
			},
			expected: true,
		},
		{
			name: "empty extensions rejects only sample files",
			files: []parser.ParsedFile{
				{Filename: "sample.movie.mkv", Size: 10 * 1024 * 1024},
				{Filename: "proof.video.mp4", Size: 10 * 1024 * 1024},
			},
			expected: false,
		},
		{
			name: "empty extensions allows at least one non-sample",
			files: []parser.ParsedFile{
				{Filename: "movie.mkv", Size: 500 * 1024 * 1024},
				{Filename: "sample.movie.mkv", Size: 10 * 1024 * 1024},
			},
			expected: true,
		},
		{
			name:     "empty file list returns false",
			files:    []parser.ParsedFile{},
			expected: false,
		},
	}

	for _, tt := range tests {
		t.Run(tt.name, func(t *testing.T) {
<<<<<<< HEAD
			blockedPatterns := []string{"(?i)\b(sample|proof)\b"}
=======
			blockedPatterns := []string{"(?i)\\b(sample|proof)\\b"}
>>>>>>> 7f9e4f23
			result := HasAllowedFilesInRegular(tt.files, []string{}, blockedPatterns, []string{})
			assert.Equal(t, tt.expected, result)
		})
	}
}
func TestHasAllowedFilesInRegular_WithExtensions(t *testing.T) {
	tests := []struct {
		name     string
		files    []parser.ParsedFile
		allowed  []string
		expected bool
	}{
		{
			name: "has matching file",
			files: []parser.ParsedFile{
				{Filename: "movie.mkv", Size: 500 * 1024 * 1024},
				{Filename: "video.mp4", Size: 500 * 1024 * 1024},
			},
			allowed:  []string{'.mkv'},
			expected: true,
		},
		{
			name: "no matching files",
			files: []parser.ParsedFile{
				{Filename: "movie.avi", Size: 500 * 1024 * 1024},
				{Filename: "video.wmv", Size: 500 * 1024 * 1024},
			},
			allowed:  []string{'.mkv', '.mp4'},
			expected: false,
		},
		{
			name: "sample files are filtered out",
			files: []parser.ParsedFile{
				{Filename: "movie.sample.mkv", Size: 10 * 1024 * 1024},
				{Filename: "video.proof.mkv", Size: 10 * 1024 * 1024},
			},
			allowed:  []string{'.mkv'},
			expected: false,
		},
		{
			name: "mixed files with at least one valid",
			files: []parser.ParsedFile{
				{Filename: "movie.mkv", Size: 500 * 1024 * 1024},
				{Filename: "video.avi", Size: 500 * 1024 * 1024},
				{Filename: "sample.mkv", Size: 10 * 1024 * 1024},
			},
			allowed:  []string{'.mkv'},
			expected: true,
		},
		{
			name:     "empty file list returns false",
			files:    []parser.ParsedFile{},
			allowed:  []string{'.mkv'},
			expected: false,
		},
	}

	for _, tt := range tests {
		t.Run(tt.name, func(t *testing.T) {
<<<<<<< HEAD
			blockedPatterns := []string{"(?i)\b(sample|proof)\b"}
=======
			blockedPatterns := []string{"(?i)\\b(sample|proof)\\b"}
>>>>>>> 7f9e4f23
			result := HasAllowedFilesInRegular(tt.files, tt.allowed, blockedPatterns, []string{})
			assert.Equal(t, tt.expected, result)
		})
	}
}

func TestIsAllowedFile_SampleProofPatterns(t *testing.T) {
	tests := []struct {
		name     string
		filename string
		expected bool
	}{
		{
			name:     "sample at dot boundary",
			filename: "movie.sample.mkv",
			expected: false,
		},
		{
			name:     "proof at dash boundary",
			filename: "movie-proof.mkv",
			expected: false,
		},
		{
			name:     "sample as complete word",
			filename: "sample.mkv",
			expected: false,
		},
		{
			name:     "proof as complete word",
			filename: "proof.mkv",
			expected: false,
		},
		{
			name:     "sample at start of filename with dot is rejected",
			filename: "sample.movie.mkv",
			expected: false,
		},
		{
			name:     "proof at start of filename with underscore is rejected",
			filename: "proof_test.mkv",
			expected: false,
		},
		{
			name:     "sample merged with word is allowed",
			filename: "samplemovie.mkv",
			expected: true,
		},
		{
			name:     "proof merged with word is allowed",
			filename: "prooftest.mkv",
			expected: true,
		},
		{
			name:     "title with Proof is allowed",
			filename: "Bye.Bye.Earth.S01E04.Spell.of.Proof.Still.Distant.1080p.mkv",
			expected: true,
		},
		{
			name:     "title with of proof is allowed",
			filename: "the.spell.of.proof.mkv",
			expected: true,
		},
		{
			name:     "title with Samples is allowed",
			filename: "SpongeBob.SquarePants.S08E18.Free.Samples.mkv",
			expected: true,
		},
		{
			name:     "file without sample or proof passes",
			filename: "regular_movie.mkv",
			expected: true,
		},
	}

	for _, tt := range tests {
		t.Run(tt.name, func(t *testing.T) {
<<<<<<< HEAD
			blockedPatterns := []string{"(?i)\b(sample|proof)\b"}
=======
			// Regex matching start/separator + word + separator/end
			blockedPatterns := []string{"(?i)(^|[._\\s-])(sample|proof)([._\\s-]|$)"}
>>>>>>> 7f9e4f23
			result := IsAllowedFile(tt.filename, 0, []string{}, blockedPatterns, []string{})
			assert.Equal(t, tt.expected, result)
		})
	}
}

func TestIsAllowedFile_MixedDotFormats(t *testing.T) {
	tests := []struct {
		name        string
		filename    string
		allowed     []string
		expected    bool
	}{
		{
			name:     "allowed without dot matches file",
			filename: "movie.mkv",
			allowed:  []string{"mkv"},
			expected: true,
		},
		{
			name:     "allowed with dot matches file",
			filename: "movie.mkv",
			allowed:  []string{'.mkv'},
			expected: true,
		},
		{
			name:     "mixed allowed list",
			filename: "movie.mp4",
			allowed:  []string{"mkv", '.mp4'},
			expected: true,
		},
	}

	for _, tt := range tests {
		t.Run(tt.name, func(t *testing.T) {
<<<<<<< HEAD
			blockedPatterns := []string{"(?i)\b(sample|proof)\b"}
			result := IsAllowedFile(tt.filename, 0, tt.allowed, blockedPatterns, []string{})
=======
			result := IsAllowedFile(tt.filename, 0, tt.allowed, []string{}, []string{})
>>>>>>> 7f9e4f23
			assert.Equal(t, tt.expected, result)
		})
	}
}<|MERGE_RESOLUTION|>--- conflicted
+++ resolved
@@ -77,11 +77,7 @@
 				size = 201 * 1024 * 1024 // > 200MB
 			}
 			// Use default sample/proof patterns for testing
-<<<<<<< HEAD
-			blockedPatterns := []string{"(?i)\b(sample|proof)\b"}
-=======
-			blockedPatterns := []string{"(?i)\\b(sample|proof)\\b"}
->>>>>>> 7f9e4f23
+			blockedPatterns := []string{"(?i)\b(sample|proof)\b"}
 			result := IsAllowedFile(tt.filename, size, []string{}, blockedPatterns, []string{})
 			assert.Equal(t, tt.expected, result)
 		})
@@ -145,11 +141,7 @@
 
 	for _, tt := range tests {
 		t.Run(tt.name, func(t *testing.T) {
-<<<<<<< HEAD
-			blockedPatterns := []string{"(?i)\b(sample|proof)\b"}
-=======
-			blockedPatterns := []string{"(?i)\\b(sample|proof)\\b"}
->>>>>>> 7f9e4f23
+			blockedPatterns := []string{"(?i)\b(sample|proof)\b"}
 			result := IsAllowedFile(tt.filename, 0, allowedExts, blockedPatterns, []string{})
 			assert.Equal(t, tt.expected, result)
 		})
@@ -195,11 +187,7 @@
 
 	for _, tt := range tests {
 		t.Run(tt.name, func(t *testing.T) {
-<<<<<<< HEAD
-			blockedPatterns := []string{"(?i)\b(sample|proof)\b"}
-=======
-			blockedPatterns := []string{"(?i)\\b(sample|proof)\\b"}
->>>>>>> 7f9e4f23
+			blockedPatterns := []string{"(?i)\b(sample|proof)\b"}
 			result := HasAllowedFilesInRegular(tt.files, []string{}, blockedPatterns, []string{})
 			assert.Equal(t, tt.expected, result)
 		})
@@ -259,11 +247,7 @@
 
 	for _, tt := range tests {
 		t.Run(tt.name, func(t *testing.T) {
-<<<<<<< HEAD
-			blockedPatterns := []string{"(?i)\b(sample|proof)\b"}
-=======
-			blockedPatterns := []string{"(?i)\\b(sample|proof)\\b"}
->>>>>>> 7f9e4f23
+			blockedPatterns := []string{"(?i)\b(sample|proof)\b"}
 			result := HasAllowedFilesInRegular(tt.files, tt.allowed, blockedPatterns, []string{})
 			assert.Equal(t, tt.expected, result)
 		})
@@ -340,12 +324,8 @@
 
 	for _, tt := range tests {
 		t.Run(tt.name, func(t *testing.T) {
-<<<<<<< HEAD
-			blockedPatterns := []string{"(?i)\b(sample|proof)\b"}
-=======
 			// Regex matching start/separator + word + separator/end
-			blockedPatterns := []string{"(?i)(^|[._\\s-])(sample|proof)([._\\s-]|$)"}
->>>>>>> 7f9e4f23
+			blockedPatterns := []string{"(?i)(^|[._\s-])(sample|proof)([._\s-]|$)"}
 			result := IsAllowedFile(tt.filename, 0, []string{}, blockedPatterns, []string{})
 			assert.Equal(t, tt.expected, result)
 		})
@@ -381,12 +361,8 @@
 
 	for _, tt := range tests {
 		t.Run(tt.name, func(t *testing.T) {
-<<<<<<< HEAD
 			blockedPatterns := []string{"(?i)\b(sample|proof)\b"}
 			result := IsAllowedFile(tt.filename, 0, tt.allowed, blockedPatterns, []string{})
-=======
-			result := IsAllowedFile(tt.filename, 0, tt.allowed, []string{}, []string{})
->>>>>>> 7f9e4f23
 			assert.Equal(t, tt.expected, result)
 		})
 	}
