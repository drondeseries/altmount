--- conflicted
+++ resolved
@@ -265,6 +265,7 @@
 		}
 	}
 
+	// Rename the file to match the NZB name to handle obfuscated filenames
 	// Keep NZB-provided subfolders but rename the leaf to the release name (preventing duplicate extensions)
 	originalDir := filepath.Dir(regularFiles[0].Filename)
 	normalizedBase := normalizeReleaseFilename(nzbName, filepath.Base(regularFiles[0].Filename))
@@ -282,24 +283,10 @@
 		return "", err
 	}
 
-<<<<<<< HEAD
-	// Rename the file to match the NZB name to handle obfuscated filenames
-	nzbName := filepath.Base(nzbPath)
-	releaseName := strings.TrimSuffix(nzbName, filepath.Ext(nzbName))
-	fileExt := filepath.Ext(regularFiles[0].Filename)
-	if !strings.HasSuffix(strings.ToLower(releaseName), strings.ToLower(fileExt)) {
-		regularFiles[0].Filename = releaseName + fileExt
-	} else {
-		regularFiles[0].Filename = releaseName
-	}
-
-	// Processes the file
-=======
 	// Use the final name for processing
 	regularFiles[0].Filename = finalName
 
 	// Process the single file at the resolved parentPath
->>>>>>> 406e9aa5
 	result, err := singlefile.ProcessSingleFile(
 		ctx,
 		parentPath,
