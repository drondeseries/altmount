--- conflicted
+++ resolved
@@ -159,10 +159,7 @@
 // It uses the shared DB connection pool
 func (p *Parser) writeNzb(db *sql.DB, releaseId, releaseName string, pw *io.PipeWriter) {
 	defer pw.Close()
-<<<<<<< HEAD
-=======
-
->>>>>>> 94c724f8
+
 	// Fetch files for this release
 	rows, err := db.Query(`
 		SELECT c.Id, c.Name, c.FileSize, n.SegmentIds, r.RarParts
