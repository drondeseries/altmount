--- conflicted
+++ resolved
@@ -59,14 +59,8 @@
 			slog.Info("NZBDav Database Tables", "tables", tables)
 		}
 
-<<<<<<< HEAD
-		slog.Debug("Starting NZBDav file query")
-		// Query ALL files, ordered by Release Path (Parent Path)
-		// This groups files belonging to the same release together
-=======
 		// Query ALL files, ordered by ParentId
 		// This groups files belonging to the same release together efficiently
->>>>>>> 6b990449
 		rows, err := db.Query(`
 			SELECT 
 				COALESCE(p.Id, 'root') as ReleaseId,
@@ -84,11 +78,7 @@
 			LEFT JOIN DavRarFiles r ON r.Id = c.Id
 			LEFT JOIN DavMultipartFiles m ON m.Id = c.Id
 			WHERE (n.Id IS NOT NULL OR r.Id IS NOT NULL OR m.Id IS NOT NULL)
-<<<<<<< HEAD
-			ORDER BY ReleasePath, c.Name
-=======
 			ORDER BY c.ParentId, c.Name
->>>>>>> 6b990449
 		`)
 		if err != nil {
 			errChan <- fmt.Errorf("failed to query files: %w", err)
@@ -97,11 +87,7 @@
 		defer rows.Close()
 		slog.Debug("NZBDav file query completed, starting iteration")
 
-<<<<<<< HEAD
-		var currentReleasePath string
-=======
 		var currentParentId string
->>>>>>> 6b990449
 		var currentWriter *io.PipeWriter
 		count := 0
 
@@ -129,14 +115,6 @@
 				continue
 			}
 			count++
-<<<<<<< HEAD
-
-			// Check if we switched to a new release
-			if releasePath != currentReleasePath || currentWriter == nil {
-				cleanupCurrent()
-
-				currentReleasePath = releasePath
-=======
 			if count%100 == 0 {
 				slog.Info("NZBDav import progress", "files_scanned", count)
 			}
@@ -146,7 +124,6 @@
 				cleanupCurrent()
 
 				currentParentId = releaseId
->>>>>>> 6b990449
 				slog.Debug("Processing new release", "path", releasePath, "name", releaseName)
 
 				// Create new pipe for this release
@@ -168,7 +145,6 @@
 				case <-errChan: // Context cancelled or error
 					return
 				}
-<<<<<<< HEAD
 
 				// Write NZB Header
 				header := `<?xml version="1.0" encoding="UTF-8"?>
@@ -186,25 +162,6 @@
 				}
 			}
 
-=======
-
-				// Write NZB Header
-				header := `<?xml version="1.0" encoding="UTF-8"?>
-<!DOCTYPE nzb PUBLIC "-//newzBin//DTD NZB 1.1//EN" "http://www.newzbin.com/DTD/nzb/nzb-1.1.dtd">
-<nzb xmlns="http://www.newzbin.com/DTD/nzb/nzb-1.1.dtd">
-	<head>
-		<meta type="name">` + template.HTMLEscapeString(releaseName) + `</meta>
-	</head>
-`
-				if _, err := currentWriter.Write([]byte(header)); err != nil {
-					slog.Error("Failed to write NZB header", "release", releaseName, "error", err)
-					currentWriter.CloseWithError(err)
-					currentWriter = nil
-					continue
-				}
-			}
-
->>>>>>> 6b990449
 			// Write File Entry
 			if err := p.writeFileEntry(currentWriter, fileId, fileName, fileSize, segmentIdsJSON, rarPartsJSON, multipartMetadataJSON); err != nil {
 				slog.Error("Failed to write file entry", "file", fileName, "error", err)
@@ -425,17 +382,10 @@
 				extraMeta = fmt.Sprintf("AES_KEY:%s AES_IV:%s DECODED_SIZE:%d ", 
 					meta.AesParams.Key, meta.AesParams.Iv, meta.AesParams.DecodedSize)
 			}
-<<<<<<< HEAD
 
 			subject := fmt.Sprintf("NZBDAV_ID:%s %s%s", 
 				template.HTMLEscapeString(fileId), extraMeta, template.HTMLEscapeString(partFileName))
 
-=======
-
-			subject := fmt.Sprintf("NZBDAV_ID:%s %s%s", 
-				template.HTMLEscapeString(fileId), extraMeta, template.HTMLEscapeString(partFileName))
-
->>>>>>> 6b990449
 			fileHeader := fmt.Sprintf(`	<file poster="AltMount" date="%d" subject="%s">
 		<groups>
 			<group>alt.binaries.test</group>
