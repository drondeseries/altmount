package database

import (
	"context"
	"database/sql"
	"fmt"
	"strings"
	"time"
)

// HealthRepository handles file health database operations
type HealthRepository struct {
	db *sql.DB
}

// NewHealthRepository creates a new health repository
func NewHealthRepository(db *sql.DB) *HealthRepository {
	return &HealthRepository{
		db: db,
	}
}

// UpdateFileHealth updates or inserts a file health record
func (r *HealthRepository) UpdateFileHealth(ctx context.Context, filePath string, status HealthStatus, errorMessage *string, sourceNzbPath *string, errorDetails *string, noRetry bool) error {
	query := `
		INSERT INTO file_health (file_path, status, last_checked, last_error, source_nzb_path, error_details, retry_count, max_retries, repair_retry_count, created_at, updated_at)
		VALUES (?, ?, datetime('now'), ?, ?, ?, CASE WHEN ? THEN 2 ELSE 0 END, 2, 0, datetime('now'), datetime('now'))
		ON CONFLICT(file_path) DO UPDATE SET
		status = excluded.status,
		last_checked = datetime('now'),
		last_error = excluded.last_error,
		source_nzb_path = COALESCE(excluded.source_nzb_path, source_nzb_path),
		error_details = excluded.error_details,
		retry_count = CASE WHEN ? THEN max_retries ELSE retry_count END,
		max_retries = excluded.max_retries,
		updated_at = datetime('now')
	`

	_, err := r.db.ExecContext(ctx, query, filePath, status, errorMessage, sourceNzbPath, errorDetails, noRetry, noRetry)
	if err != nil {
		return fmt.Errorf("failed to update file health: %w", err)
	}

	return nil
}

// GetFileHealth retrieves health record for a specific file
func (r *HealthRepository) GetFileHealth(ctx context.Context, filePath string) (*FileHealth, error) {
	query := `
		SELECT id, file_path, library_path, status, last_checked, last_error, retry_count, max_retries,
		       repair_retry_count, max_repair_retries, source_nzb_path,
		       error_details, created_at, updated_at, release_date, priority
		FROM file_health
		WHERE file_path = ?
	`

	var health FileHealth
	err := r.db.QueryRowContext(ctx, query, filePath).Scan(
		&health.ID, &health.FilePath, &health.LibraryPath, &health.Status, &health.LastChecked,
		&health.LastError, &health.RetryCount, &health.MaxRetries,
		&health.RepairRetryCount, &health.MaxRepairRetries,
		&health.SourceNzbPath, &health.ErrorDetails,
		&health.CreatedAt, &health.UpdatedAt, &health.ReleaseDate, &health.Priority,
	)
	if err != nil {
		if err == sql.ErrNoRows {
			return nil, nil
		}
		return nil, fmt.Errorf("failed to get file health: %w", err)
	}

	return &health, nil
}

// GetFileHealthByID retrieves health record for a specific file by ID
func (r *HealthRepository) GetFileHealthByID(ctx context.Context, id int64) (*FileHealth, error) {
	query := `
		SELECT id, file_path, library_path, status, last_checked, last_error, retry_count, max_retries,
		       repair_retry_count, max_repair_retries, source_nzb_path,
		       error_details, created_at, updated_at, release_date, priority
		FROM file_health
		WHERE id = ?
	`

	var health FileHealth
	err := r.db.QueryRowContext(ctx, query, id).Scan(
		&health.ID, &health.FilePath, &health.LibraryPath, &health.Status, &health.LastChecked,
		&health.LastError, &health.RetryCount, &health.MaxRetries,
		&health.RepairRetryCount, &health.MaxRepairRetries,
		&health.SourceNzbPath, &health.ErrorDetails,
		&health.CreatedAt, &health.UpdatedAt, &health.ReleaseDate, &health.Priority,
	)
	if err != nil {
		if err == sql.ErrNoRows {
			return nil, nil
		}
		return nil, fmt.Errorf("failed to get file health by ID: %w", err)
	}

	return &health, nil
}

// GetUnhealthyFiles returns files that need health checks (excluding repair_triggered files)
func (r *HealthRepository) GetUnhealthyFiles(ctx context.Context, limit int) ([]*FileHealth, error) {
	query := `
		SELECT id, file_path, status, last_checked, last_error, retry_count, max_retries,
		       repair_retry_count, max_repair_retries, source_nzb_path,
		       error_details, created_at, updated_at, release_date, scheduled_check_at,
			   library_path, priority
		FROM file_health
		WHERE scheduled_check_at IS NOT NULL
		  AND scheduled_check_at <= datetime('now')
		  AND retry_count < max_retries
		ORDER BY priority DESC, scheduled_check_at ASC
		LIMIT ?
	`

	rows, err := r.db.QueryContext(ctx, query, limit)
	if err != nil {
		return nil, fmt.Errorf("failed to query files due for check: %w", err)
	}
	defer rows.Close()

	var files []*FileHealth
	for rows.Next() {
		var health FileHealth
		err := rows.Scan(
			&health.ID, &health.FilePath, &health.Status, &health.LastChecked,
			&health.LastError, &health.RetryCount, &health.MaxRetries,
			&health.RepairRetryCount, &health.MaxRepairRetries,
			&health.SourceNzbPath, &health.ErrorDetails,
			&health.CreatedAt, &health.UpdatedAt, &health.ReleaseDate,
			&health.ScheduledCheckAt,
			&health.LibraryPath,
			&health.Priority,
		)
		if err != nil {
			return nil, fmt.Errorf("failed to scan file health: %w", err)
		}
		files = append(files, &health)
	}

	if err = rows.Err(); err != nil {
		return nil, fmt.Errorf("failed to iterate unhealthy files: %w", err)
	}

	return files, nil
}

// SetPriority sets the priority for a file health record
func (r *HealthRepository) SetPriority(ctx context.Context, id int64, priority bool) error {
	query := `
		UPDATE file_health
		SET priority = ?,
		    updated_at = datetime('now')
		WHERE id = ?
	`

	_, err := r.db.ExecContext(ctx, query, priority, id)
	if err != nil {
		return fmt.Errorf("failed to set priority: %w", err)
	}

	return nil
}

// GetFilesForRepairNotification returns files that need repair notification (repair_triggered status)
func (r *HealthRepository) GetFilesForRepairNotification(ctx context.Context, limit int) ([]*FileHealth, error) {
	query := `
		SELECT id, file_path, status, last_checked, last_error, retry_count, max_retries,
		       repair_retry_count, max_repair_retries, source_nzb_path,
		       error_details, created_at, updated_at
		FROM file_health
		WHERE status = 'repair_triggered'
		  AND repair_retry_count < max_repair_retries
		  AND (scheduled_check_at IS NULL OR scheduled_check_at <= datetime('now'))
		ORDER BY last_checked ASC
		LIMIT ?
	`

	rows, err := r.db.QueryContext(ctx, query, limit)
	if err != nil {
		return nil, fmt.Errorf("failed to query files for repair notification: %w", err)
	}
	defer rows.Close()

	var files []*FileHealth
	for rows.Next() {
		var health FileHealth
		err := rows.Scan(
			&health.ID, &health.FilePath, &health.Status, &health.LastChecked,
			&health.LastError, &health.RetryCount, &health.MaxRetries,
			&health.RepairRetryCount, &health.MaxRepairRetries,
			&health.SourceNzbPath, &health.ErrorDetails,
			&health.CreatedAt, &health.UpdatedAt,
		)
		if err != nil {
			return nil, fmt.Errorf("failed to scan file health for repair notification: %w", err)
		}
		files = append(files, &health)
	}

	if err = rows.Err(); err != nil {
		return nil, fmt.Errorf("failed to iterate files for repair notification: %w", err)
	}

	return files, nil
}

// IncrementRetryCount increments the retry count and schedules next check
func (r *HealthRepository) IncrementRetryCount(ctx context.Context, filePath string, errorMessage *string, nextCheck time.Time) error {
	query := `
		UPDATE file_health
		SET retry_count = retry_count + 1,
		    last_error = ?,
			status = 'pending',
			scheduled_check_at = ?,
		    updated_at = datetime('now')
		WHERE file_path = ?
	`

	_, err := r.db.ExecContext(ctx, query, errorMessage, nextCheck.UTC(), filePath)
	if err != nil {
		return fmt.Errorf("failed to increment retry count: %w", err)
	}

	return nil
}

// SetRepairTriggered sets a file's status to repair_triggered
func (r *HealthRepository) SetRepairTriggered(ctx context.Context, filePath string, errorMessage *string) error {
	query := `
		UPDATE file_health
		SET status = 'repair_triggered',
		    last_error = ?,
			scheduled_check_at = datetime('now', '+1 hour'),
		    updated_at = datetime('now')
		WHERE file_path = ?
	`

	result, err := r.db.ExecContext(ctx, query, errorMessage, filePath)
	if err != nil {
		return fmt.Errorf("failed to update file status to repair_triggered: %w", err)
	}

	rowsAffected, err := result.RowsAffected()
	if err != nil {
		return fmt.Errorf("failed to get rows affected: %w", err)
	}

	if rowsAffected == 0 {
		return fmt.Errorf("no file found to update status: %s", filePath)
	}

	return nil
}

// SetCorrupted sets a file's status to corrupted
func (r *HealthRepository) SetCorrupted(ctx context.Context, filePath string, errorMessage *string) error {
	query := `
		UPDATE file_health
		SET status = 'corrupted',
		    last_error = ?,
		    updated_at = datetime('now')
		WHERE file_path = ?
	`

	result, err := r.db.ExecContext(ctx, query, errorMessage, filePath)
	if err != nil {
		return fmt.Errorf("failed to update file status to corrupted: %w", err)
	}

	rowsAffected, err := result.RowsAffected()
	if err != nil {
		return fmt.Errorf("failed to get rows affected: %w", err)
	}

	if rowsAffected == 0 {
		return fmt.Errorf("no file found to update status: %s", filePath)
	}

	return nil
}

// IncrementRepairRetryCount increments the repair retry count
func (r *HealthRepository) IncrementRepairRetryCount(ctx context.Context, filePath string, errorMessage *string) error {
	query := `
		UPDATE file_health
		SET repair_retry_count = repair_retry_count + 1,
		    last_error = ?,
		    status = 'repair_triggered',
		    updated_at = datetime('now')
		WHERE file_path = ?
	`

	_, err := r.db.ExecContext(ctx, query, errorMessage, filePath)
	if err != nil {
		return fmt.Errorf("failed to increment repair retry count: %w", err)
	}

	return nil
}

// MarkAsCorrupted permanently marks a file as corrupted after all retries are exhausted
func (r *HealthRepository) MarkAsCorrupted(ctx context.Context, filePath string, finalError *string) error {
	query := `
		UPDATE file_health
		SET status = 'corrupted',
		    last_error = ?,
		    updated_at = datetime('now')
		WHERE file_path = ?
	`

	result, err := r.db.ExecContext(ctx, query, finalError, filePath)
	if err != nil {
		return fmt.Errorf("failed to mark file as corrupted: %w", err)
	}

	rowsAffected, err := result.RowsAffected()
	if err != nil {
		return fmt.Errorf("failed to get rows affected: %w", err)
	}

	if rowsAffected == 0 {
		return fmt.Errorf("no file found to mark as corrupted: %s", filePath)
	}

	return nil
}

// GetHealthStats returns statistics about file health
func (r *HealthRepository) GetHealthStats(ctx context.Context) (map[HealthStatus]int, error) {
	query := `
		SELECT status, COUNT(*) 
		FROM file_health 
		GROUP BY status
	`

	rows, err := r.db.QueryContext(ctx, query)
	if err != nil {
		return nil, fmt.Errorf("failed to get health stats: %w", err)
	}
	defer rows.Close()

	stats := make(map[HealthStatus]int)
	for rows.Next() {
		var status HealthStatus
		var count int
		err := rows.Scan(&status, &count)
		if err != nil {
			return nil, fmt.Errorf("failed to scan health stats: %w", err)
		}
		stats[status] = count
	}

	if err = rows.Err(); err != nil {
		return nil, fmt.Errorf("failed to iterate health stats: %w", err)
	}

	return stats, nil
}

// SetRepairTriggeredByID sets a file's status to repair_triggered by ID
func (r *HealthRepository) SetRepairTriggeredByID(ctx context.Context, id int64, errorMessage *string) error {
	query := `
		UPDATE file_health
		SET status = 'repair_triggered',
		    last_error = ?,
			scheduled_check_at = datetime('now', '+1 hour'),
		    updated_at = datetime('now')
		WHERE id = ?
	`

	result, err := r.db.ExecContext(ctx, query, errorMessage, id)
	if err != nil {
		return fmt.Errorf("failed to update file status to repair_triggered by ID: %w", err)
	}

	rowsAffected, err := result.RowsAffected()
	if err != nil {
		return fmt.Errorf("failed to get rows affected: %w", err)
	}

	if rowsAffected == 0 {
		return fmt.Errorf("no file found to update status with ID: %d", id)
	}

	return nil
}

// SetFileCheckingByID sets a file's status to 'checking' by ID
func (r *HealthRepository) SetFileCheckingByID(ctx context.Context, id int64) error {
	query := `
		UPDATE file_health 
		SET status = ?,
		    updated_at = datetime('now')
		WHERE id = ?
	`

	_, err := r.db.ExecContext(ctx, query, HealthStatusChecking, id)
	if err != nil {
		return fmt.Errorf("failed to set file status to checking by ID: %w", err)
	}

	return nil
}

// DeleteHealthRecordByID removes a specific health record from the database by ID
func (r *HealthRepository) DeleteHealthRecordByID(ctx context.Context, id int64) error {
	query := `DELETE FROM file_health WHERE id = ?`

	result, err := r.db.ExecContext(ctx, query, id)
	if err != nil {
		return fmt.Errorf("failed to delete health record by ID: %w", err)
	}

	rowsAffected, err := result.RowsAffected()
	if err != nil {
		return fmt.Errorf("failed to get rows affected: %w", err)
	}

	if rowsAffected == 0 {
		return fmt.Errorf("no health record found to delete with ID: %d", id)
	}

	return nil
}

// DeleteHealthRecord removes a specific health record from the database
func (r *HealthRepository) DeleteHealthRecord(ctx context.Context, filePath string) error {
	query := `DELETE FROM file_health WHERE file_path = ?`

	result, err := r.db.ExecContext(ctx, query, filePath)
	if err != nil {
		return fmt.Errorf("failed to delete health record: %w", err)
	}

	rowsAffected, err := result.RowsAffected()
	if err != nil {
		return fmt.Errorf("failed to get rows affected: %w", err)
	}

	if rowsAffected == 0 {
		return fmt.Errorf("no health record found to delete: %s", filePath)
	}

	return nil
}

// CleanupHealthRecords removes health records for files that no longer exist
func (r *HealthRepository) CleanupHealthRecords(ctx context.Context, existingFiles []string) error {
	if len(existingFiles) == 0 {
		// Remove all records if no files exist
		_, err := r.db.ExecContext(ctx, "DELETE FROM file_health")
		return err
	}

	// Create placeholders for IN clause
	placeholders := make([]string, len(existingFiles))
	args := make([]interface{}, len(existingFiles))
	for i, file := range existingFiles {
		placeholders[i] = "?"
		args[i] = file
	}

	placeholderStr := "?" + strings.Repeat(",?", len(existingFiles)-1)
	query := fmt.Sprintf(`
		DELETE FROM file_health 
		WHERE file_path NOT IN (%s)
	`, placeholderStr)

	_, err := r.db.ExecContext(ctx, query, args...)
	if err != nil {
		return fmt.Errorf("failed to cleanup health records: %w", err)
	}

	return nil
}

// RegisterCorruptedFile adds or updates a file as corrupted and schedules it for immediate check/repair
func (r *HealthRepository) RegisterCorruptedFile(ctx context.Context, filePath string, libraryPath *string, errorMessage string) error {
	query := `
		INSERT INTO file_health (
			file_path, library_path, status, last_error, error_details,
			retry_count, max_retries, repair_retry_count, max_repair_retries,
			created_at, updated_at, scheduled_check_at
		)
		VALUES (?, ?, 'corrupted', ?, ?, 0, 2, 0, 3, datetime('now'), datetime('now'), datetime('now'))
		ON CONFLICT(file_path) DO UPDATE SET
			library_path = COALESCE(excluded.library_path, library_path),
			status = 'corrupted',
			last_error = excluded.last_error,
			error_details = excluded.error_details,
			scheduled_check_at = datetime('now'),
			updated_at = datetime('now')
	`

	_, err := r.db.ExecContext(ctx, query, filePath, libraryPath, errorMessage, errorMessage)
	if err != nil {
		return fmt.Errorf("failed to register corrupted file: %w", err)
	}

	return nil
}

// AddFileToHealthCheck adds a file to the health database for checking
func (r *HealthRepository) AddFileToHealthCheck(ctx context.Context, filePath string, maxRetries int, sourceNzbPath *string) error {
	query := `
		INSERT INTO file_health (file_path, status, last_checked, retry_count, max_retries, repair_retry_count, max_repair_retries, source_nzb_path, created_at, updated_at)
		VALUES (?, ?, datetime('now'), 0, ?, 0, 3, ?, datetime('now'), datetime('now'))
		ON CONFLICT(file_path) DO UPDATE SET
		max_retries = excluded.max_retries,
		max_repair_retries = excluded.max_repair_retries,
		source_nzb_path = COALESCE(excluded.source_nzb_path, source_nzb_path),
		updated_at = datetime('now')
	`

	_, err := r.db.ExecContext(ctx, query, filePath, HealthStatusPending, maxRetries, sourceNzbPath)
	if err != nil {
		return fmt.Errorf("failed to add file to health check: %w", err)
	}

	return nil
}

// ListHealthItems returns all health records with optional filtering, sorting and pagination
func (r *HealthRepository) ListHealthItems(ctx context.Context, statusFilter *HealthStatus, limit, offset int, sinceFilter *time.Time, search string, sortBy string, sortOrder string) ([]*FileHealth, error) {
	// Validate and prepare ORDER BY clause
	orderClause := "created_at DESC"
	if sortBy != "" {
		// Whitelist of allowed sort fields to prevent SQL injection
		allowedFields := map[string]string{
			"file_path":  "file_path",
			"created_at": "created_at",
			"status":     "status",
			"priority":   "priority",
		}

		if field, ok := allowedFields[sortBy]; ok {
			orderDirection := "ASC"
			if sortOrder == "desc" || sortOrder == "DESC" {
				orderDirection = "DESC"
			}
			orderClause = fmt.Sprintf("%s %s", field, orderDirection)
		}
	}

	query := fmt.Sprintf(`
		SELECT id, file_path, status, last_checked, last_error, retry_count, max_retries,
		       repair_retry_count, max_repair_retries, source_nzb_path,
		       error_details, created_at, updated_at, scheduled_check_at,
			   library_path
		FROM file_health
		WHERE (? IS NULL OR status = ?)
		  AND (? IS NULL OR created_at >= ?)
		  AND (? = '' OR file_path LIKE ? OR (source_nzb_path IS NOT NULL AND source_nzb_path LIKE ?))
		ORDER BY %s
		LIMIT ? OFFSET ?
	`, orderClause)

	// Prepare arguments for the query
	var statusParam interface{} = nil
	if statusFilter != nil {
		statusParam = string(*statusFilter)
	}

	var sinceParam interface{} = nil
	if sinceFilter != nil {
		sinceParam = sinceFilter.Format("2006-01-02 15:04:05")
	}

	// Prepare search parameter with wildcards
	searchPattern := "%" + search + "%"

	args := []interface{}{
		statusParam, statusParam, // status filter (checked twice in WHERE clause)
		sinceParam, sinceParam, // since filter (checked twice in WHERE clause)
		search, searchPattern, searchPattern, // search filter (file_path and source_nzb_path)
		limit, offset,
	}

	rows, err := r.db.QueryContext(ctx, query, args...)
	if err != nil {
		return nil, fmt.Errorf("failed to query health items: %w", err)
	}
	defer rows.Close()

	var files []*FileHealth
	for rows.Next() {
		var health FileHealth
		err := rows.Scan(
			&health.ID, &health.FilePath, &health.Status, &health.LastChecked,
			&health.LastError, &health.RetryCount, &health.MaxRetries,
			&health.RepairRetryCount, &health.MaxRepairRetries,
			&health.SourceNzbPath, &health.ErrorDetails,
			&health.CreatedAt, &health.UpdatedAt, &health.ScheduledCheckAt,
			&health.LibraryPath,
		)
		if err != nil {
			return nil, fmt.Errorf("failed to scan health item: %w", err)
		}
		files = append(files, &health)
	}

	if err = rows.Err(); err != nil {
		return nil, fmt.Errorf("failed to iterate health items: %w", err)
	}

	return files, nil
}

// CountHealthItems returns the total count of health records with optional filtering
func (r *HealthRepository) CountHealthItems(ctx context.Context, statusFilter *HealthStatus, sinceFilter *time.Time, search string) (int, error) {
	query := `
		SELECT COUNT(*) 
		FROM file_health
		WHERE (? IS NULL OR status = ?)
		  AND (? IS NULL OR created_at >= ?)
		  AND (? = '' OR file_path LIKE ? OR (source_nzb_path IS NOT NULL AND source_nzb_path LIKE ?))
	`

	// Prepare arguments for the query
	var statusParam interface{} = nil
	if statusFilter != nil {
		statusParam = string(*statusFilter)
	}

	var sinceParam interface{} = nil
	if sinceFilter != nil {
		sinceParam = sinceFilter.Format("2006-01-02 15:04:05")
	}

	// Prepare search parameter with wildcards
	searchPattern := "%" + search + "%"

	args := []interface{}{
		statusParam, statusParam, // status filter (checked twice in WHERE clause)
		sinceParam, sinceParam, // since filter (checked twice in WHERE clause)
		search, searchPattern, searchPattern, // search filter (file_path and source_nzb_path)
	}

	var count int
	err := r.db.QueryRowContext(ctx, query, args...).Scan(&count)
	if err != nil {
		return 0, fmt.Errorf("failed to count health items: %w", err)
	}

	return count, nil
}

// SetFileChecking sets a file's status to 'checking'
func (r *HealthRepository) SetFileChecking(ctx context.Context, filePath string) error {
	query := `
		UPDATE file_health 
		SET status = ?,
		    updated_at = datetime('now')
		WHERE file_path = ?
	`

	_, err := r.db.ExecContext(ctx, query, HealthStatusChecking, filePath)
	if err != nil {
		return fmt.Errorf("failed to set file status to checking: %w", err)
	}

	return nil
}

func (r *HealthRepository) ResetFileAllChecking(ctx context.Context) error {
	query := `
		UPDATE file_health
		SET status = ?,
		    updated_at = datetime('now')
		WHERE status = ?
	`

	_, err := r.db.ExecContext(ctx, query, HealthStatusPending, HealthStatusChecking)
	if err != nil {
		return fmt.Errorf("failed to reset all file statuses: %w", err)
	}

	return nil
}

// DeleteHealthRecordsBulk removes multiple health records from the database
func (r *HealthRepository) DeleteHealthRecordsBulk(ctx context.Context, filePaths []string) error {
	if len(filePaths) == 0 {
		return nil
	}

	// Build placeholders for the IN clause
	placeholders := make([]string, len(filePaths))
	args := make([]interface{}, len(filePaths))
	for i, path := range filePaths {
		placeholders[i] = "?"
		args[i] = path
	}

	query := fmt.Sprintf(`DELETE FROM file_health WHERE file_path IN (%s)`, strings.Join(placeholders, ","))

	result, err := r.db.ExecContext(ctx, query, args...)
	if err != nil {
		return fmt.Errorf("failed to delete health records: %w", err)
	}

	rowsAffected, err := result.RowsAffected()
	if err != nil {
		return fmt.Errorf("failed to get rows affected: %w", err)
	}

	if rowsAffected == 0 {
		return fmt.Errorf("no health records found to delete")
	}

	return nil
}

// ResetHealthChecksBulk resets multiple health records to pending status
func (r *HealthRepository) ResetHealthChecksBulk(ctx context.Context, filePaths []string) (int, error) {
	if len(filePaths) == 0 {
		return 0, nil
	}

	// Build placeholders for the IN clause
	placeholders := make([]string, len(filePaths))
	args := make([]interface{}, len(filePaths))
	for i, path := range filePaths {
		placeholders[i] = "?"
		args[i] = path
	}

	query := fmt.Sprintf(`
		UPDATE file_health
		SET status = '%s',
		    retry_count = 0,
		    repair_retry_count = 0,
		    last_error = NULL,
		    error_details = NULL,
		    updated_at = datetime('now')
		WHERE file_path IN (%s)
	`, HealthStatusPending, strings.Join(placeholders, ","))

	result, err := r.db.ExecContext(ctx, query, args...)
	if err != nil {
		return 0, fmt.Errorf("failed to reset health records: %w", err)
	}

	rowsAffected, err := result.RowsAffected()
	if err != nil {
		return 0, fmt.Errorf("failed to get rows affected: %w", err)
	}

	return int(rowsAffected), nil
}

// ResetAllHealthChecks resets all health records to pending status
func (r *HealthRepository) ResetAllHealthChecks(ctx context.Context) (int, error) {
	query := `
		UPDATE file_health
		SET status = 'pending',
		    retry_count = 0,
		    repair_retry_count = 0,
		    last_error = NULL,
		    error_details = NULL,
		    updated_at = datetime('now')
	`

	result, err := r.db.ExecContext(ctx, query)
	if err != nil {
		return 0, fmt.Errorf("failed to reset all health records: %w", err)
	}

	rowsAffected, err := result.RowsAffected()
	if err != nil {
		return 0, fmt.Errorf("failed to get rows affected: %w", err)
	}

	return int(rowsAffected), nil
}

// DeleteHealthRecordsByDate deletes health records older than the specified date with optional status filter
func (r *HealthRepository) DeleteHealthRecordsByDate(ctx context.Context, olderThan time.Time, statusFilter *HealthStatus) (int, error) {
	query := `
		DELETE FROM file_health
		WHERE created_at < ?
		  AND (? IS NULL OR status = ?)
	`

	// Prepare arguments for the query
	var statusParam interface{} = nil
	if statusFilter != nil {
		statusParam = string(*statusFilter)
	}

	args := []interface{}{
		olderThan.Format("2006-01-02 15:04:05"),
		statusParam, statusParam, // status filter (checked twice in WHERE clause)
	}

	result, err := r.db.ExecContext(ctx, query, args...)
	if err != nil {
		return 0, fmt.Errorf("failed to delete health records by date: %w", err)
	}

	rowsAffected, err := result.RowsAffected()
	if err != nil {
		return 0, fmt.Errorf("failed to get rows affected: %w", err)
	}

	return int(rowsAffected), nil
}

// AddHealthCheck adds or updates a health check record
func (r *HealthRepository) AddHealthCheck(
	ctx context.Context,
	filePath string,
	releaseDate time.Time,
	scheduledCheckAt time.Time,
	sourceNzbPath *string,
) error {
	query := `
		INSERT INTO file_health (
			file_path, status, last_checked, retry_count, max_retries,
			repair_retry_count, max_repair_retries, source_nzb_path,
			release_date, scheduled_check_at,
			created_at, updated_at
		)
		VALUES (?, ?, datetime('now'), 0, 2, 0, 3, ?, ?, ?, datetime('now'), datetime('now'))
		ON CONFLICT(file_path) DO UPDATE SET
			release_date = excluded.release_date,
			scheduled_check_at = excluded.scheduled_check_at,
			status = excluded.status,
			updated_at = datetime('now')
	`

	_, err := r.db.ExecContext(ctx, query, filePath, HealthStatusHealthy, sourceNzbPath, releaseDate.UTC(), scheduledCheckAt.UTC())
	if err != nil {
		return fmt.Errorf("failed to add health check: %w", err)
	}

	return nil
}

// UpdateScheduledCheckTime updates the scheduled check time and sets status to healthy
func (r *HealthRepository) UpdateScheduledCheckTime(ctx context.Context, filePath string, nextCheckTime time.Time) error {
	query := `
		UPDATE file_health
		SET status = ?,
		    scheduled_check_at = ?,
		    updated_at = datetime('now')
		WHERE file_path = ?
	`

	result, err := r.db.ExecContext(ctx, query, HealthStatusHealthy, nextCheckTime.UTC(), filePath)
	if err != nil {
		return fmt.Errorf("failed to update scheduled check time: %w", err)
	}

	rowsAffected, err := result.RowsAffected()
	if err != nil {
		return fmt.Errorf("failed to get rows affected: %w", err)
	}

	if rowsAffected == 0 {
		return fmt.Errorf("no automatic health check found for file: %s", filePath)
	}

	return nil
}

// MarkAsHealthy marks a file as healthy and clears all retry/error state
func (r *HealthRepository) MarkAsHealthy(ctx context.Context, filePath string, nextCheckTime time.Time) error {
	query := `
		UPDATE file_health
		SET status = ?,
		    scheduled_check_at = ?,
		    retry_count = 0,
		    repair_retry_count = 0,
		    last_error = NULL,
		    error_details = NULL,
		    updated_at = datetime('now')
		WHERE file_path = ?
	`

	result, err := r.db.ExecContext(ctx, query, HealthStatusHealthy, nextCheckTime.UTC(), filePath)
	if err != nil {
		return fmt.Errorf("failed to mark file as healthy: %w", err)
	}

	rowsAffected, err := result.RowsAffected()
	if err != nil {
		return fmt.Errorf("failed to get rows affected: %w", err)
	}

	if rowsAffected == 0 {
		return fmt.Errorf("no health check found for file: %s", filePath)
	}

	return nil
}

// GetAllHealthCheckPaths returns all health check file paths (memory optimized)
func (r *HealthRepository) GetAllHealthCheckPaths(ctx context.Context) ([]string, error) {
	query := `
		SELECT file_path
		FROM file_health
		ORDER BY file_path ASC
	`

	rows, err := r.db.QueryContext(ctx, query)
	if err != nil {
		return nil, fmt.Errorf("failed to query health check paths: %w", err)
	}
	defer rows.Close()

	var paths []string
	for rows.Next() {
		var path string
		if err := rows.Scan(&path); err != nil {
			return nil, fmt.Errorf("failed to scan file path: %w", err)
		}
		paths = append(paths, path)
	}

	if err = rows.Err(); err != nil {
		return nil, fmt.Errorf("failed to iterate health check paths: %w", err)
	}

	return paths, nil
}

// GetAllHealthCheckRecords returns all health check records tracked in health system
func (r *HealthRepository) GetAllHealthCheckRecords(ctx context.Context) ([]AutomaticHealthCheckRecord, error) {
	query := `
		SELECT file_path, library_path, 
			   release_date, scheduled_check_at,
			   source_nzb_path
		FROM file_health
		ORDER BY file_path ASC
	`

	rows, err := r.db.QueryContext(ctx, query)
	if err != nil {
		return nil, fmt.Errorf("failed to query health check paths: %w", err)
	}
	defer rows.Close()

	var records []AutomaticHealthCheckRecord
	for rows.Next() {
		var (
			path             string
			libraryPath      *string
			releaseDate      *time.Time
<<<<<<< HEAD
			scheduledCheckAtNT sql.NullTime
=======
			scheduledCheckAt *time.Time
>>>>>>> b9a51498
			sourceNzbPath    *string
		)

		if err := rows.Scan(&path, &libraryPath, &releaseDate, &scheduledCheckAtNT, &sourceNzbPath); err != nil {
			return nil, fmt.Errorf("failed to scan file path: %w", err)
		}
		var scheduledCheckAt time.Time
		if scheduledCheckAtNT.Valid {
			scheduledCheckAt = scheduledCheckAtNT.Time
		}
		records = append(records, AutomaticHealthCheckRecord{
			FilePath:         path,
			LibraryPath:      libraryPath,
			ReleaseDate:      releaseDate,
			ScheduledCheckAt: &scheduledCheckAt,
			SourceNzbPath:    sourceNzbPath,
		})
	}

	if err = rows.Err(); err != nil {
		return nil, fmt.Errorf("failed to iterate health check paths: %w", err)
	}

	return records, nil
}

// AutomaticHealthCheckRecord represents a batch insert record
type AutomaticHealthCheckRecord struct {
	FilePath         string
	LibraryPath      *string
	ReleaseDate      *time.Time
	ScheduledCheckAt *time.Time
	SourceNzbPath    *string
}

// BatchAddAutomaticHealthChecks inserts multiple automatic health checks efficiently
func (r *HealthRepository) BatchAddAutomaticHealthChecks(ctx context.Context, records []AutomaticHealthCheckRecord) error {
	if len(records) == 0 {
		return nil
	}

	// SQLite has a limit on the number of parameters (typically 999)
	// Process in batches of 200 records (4 params each = 800 params per batch)
	const batchSize = 200

	for i := 0; i < len(records); i += batchSize {
		end := i + batchSize
		if end > len(records) {
			end = len(records)
		}

		batch := records[i:end]
		if err := r.batchInsertAutomaticHealthChecks(ctx, batch); err != nil {
			return fmt.Errorf("failed to insert batch starting at index %d: %w", i, err)
		}
	}

	return nil
}

// batchInsertAutomaticHealthChecks performs a single batch insert
func (r *HealthRepository) batchInsertAutomaticHealthChecks(ctx context.Context, records []AutomaticHealthCheckRecord) error {
	if len(records) == 0 {
		return nil
	}

	// Build the INSERT query with multiple value sets
	valueStrings := make([]string, len(records))
	args := make([]interface{}, 0, len(records)*5)

	for i, record := range records {
		valueStrings[i] = "(?, ?, ?, datetime('now'), 0, 1, 0, 3, ?, ?, ?, datetime('now'), datetime('now'))"
<<<<<<< HEAD
		
		var releaseDateUTC, scheduledCheckAtUTC *time.Time
		if record.ReleaseDate != nil {
			t := record.ReleaseDate.UTC()
			releaseDateUTC = &t
		}
		if record.ScheduledCheckAt != nil {
			t := record.ScheduledCheckAt.UTC()
			scheduledCheckAtUTC = &t
		}

		args = append(args, record.FilePath, record.LibraryPath, HealthStatusHealthy, record.SourceNzbPath, releaseDateUTC, scheduledCheckAtUTC)
=======
		var scheduledCheckAt interface{}
		if record.ScheduledCheckAt != nil {
			scheduledCheckAt = *record.ScheduledCheckAt
		}
		args = append(args, record.FilePath, record.LibraryPath, HealthStatusHealthy, record.SourceNzbPath, record.ReleaseDate, scheduledCheckAt)
>>>>>>> b9a51498
	}

	query := fmt.Sprintf(`
		INSERT INTO file_health (
			file_path, library_path, status, last_checked, retry_count, max_retries,
			repair_retry_count, max_repair_retries, source_nzb_path,
			release_date, scheduled_check_at,
			created_at, updated_at
		)
		VALUES %s
		ON CONFLICT(file_path) DO UPDATE SET
			library_path = excluded.library_path,
			release_date = excluded.release_date,
			scheduled_check_at = excluded.scheduled_check_at,
			status = excluded.status,
			updated_at = datetime('now')
	`, strings.Join(valueStrings, ","))

	_, err := r.db.ExecContext(ctx, query, args...)
	if err != nil {
		return fmt.Errorf("failed to batch insert health checks: %w", err)
	}

	return nil
}<|MERGE_RESOLUTION|>--- conflicted
+++ resolved
@@ -950,11 +950,7 @@
 			path             string
 			libraryPath      *string
 			releaseDate      *time.Time
-<<<<<<< HEAD
 			scheduledCheckAtNT sql.NullTime
-=======
-			scheduledCheckAt *time.Time
->>>>>>> b9a51498
 			sourceNzbPath    *string
 		)
 
@@ -1027,8 +1023,6 @@
 
 	for i, record := range records {
 		valueStrings[i] = "(?, ?, ?, datetime('now'), 0, 1, 0, 3, ?, ?, ?, datetime('now'), datetime('now'))"
-<<<<<<< HEAD
-		
 		var releaseDateUTC, scheduledCheckAtUTC *time.Time
 		if record.ReleaseDate != nil {
 			t := record.ReleaseDate.UTC()
@@ -1040,13 +1034,6 @@
 		}
 
 		args = append(args, record.FilePath, record.LibraryPath, HealthStatusHealthy, record.SourceNzbPath, releaseDateUTC, scheduledCheckAtUTC)
-=======
-		var scheduledCheckAt interface{}
-		if record.ScheduledCheckAt != nil {
-			scheduledCheckAt = *record.ScheduledCheckAt
-		}
-		args = append(args, record.FilePath, record.LibraryPath, HealthStatusHealthy, record.SourceNzbPath, record.ReleaseDate, scheduledCheckAt)
->>>>>>> b9a51498
 	}
 
 	query := fmt.Sprintf(`
