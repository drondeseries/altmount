--- conflicted
+++ resolved
@@ -6,11 +6,8 @@
 	"log/slog"
 	"net/url"
 	"path/filepath"
-<<<<<<< HEAD
 	"regexp"
-=======
 	"strconv"
->>>>>>> f4f29ed3
 	"strings"
 	"sync"
 
@@ -20,7 +17,6 @@
 	"golift.io/starr/sonarr"
 )
 
-<<<<<<< HEAD
 // Regex to extract Season and Episode numbers (e.g., S01E05, s1e5)
 var seasonEpisodeRegex = regexp.MustCompile(`(?i)S(\d{1,2})E(\d{1,3})`)
 
@@ -36,9 +32,6 @@
 	}
 	return -1, -1
 }
-=======
-
->>>>>>> f4f29ed3
 
 // ConfigInstance represents an arrs instance from configuration
 type ConfigInstance struct {
@@ -490,7 +483,11 @@
 			slog.DebugContext(ctx, "Found matching episodes by file ID",
 				"episode_count", len(episodeIDs),
 				"episode_file_id", targetEpisodeFile.ID)
-<<<<<<< HEAD
+
+			// Try to blocklist the release associated with this file
+			if err := s.blocklistSonarrEpisodeFile(ctx, client, targetSeries.ID, targetEpisodeFile.ID); err != nil {
+				slog.WarnContext(ctx, "Failed to blocklist Sonarr release", "error", err)
+			}
 
 			// Delete the existing episode file
 			err = client.DeleteEpisodeFileContext(ctx, targetEpisodeFile.ID)
@@ -519,31 +516,12 @@
 						"episode_id", episode.ID)
 					break
 				}
-=======
-
-			// Try to blocklist the release associated with this file
-			if err := s.blocklistSonarrEpisodeFile(ctx, client, targetSeries.ID, targetEpisodeFile.ID); err != nil {
-				slog.WarnContext(ctx, "Failed to blocklist Sonarr release", "error", err)
-			}
-
-			// Delete the existing episode file
-			err = client.DeleteEpisodeFileContext(ctx, targetEpisodeFile.ID)
-			if err != nil {
-				slog.WarnContext(ctx, "Failed to delete episode file",
-					"instance", instanceName,
-					"episode_file_id", targetEpisodeFile.ID,
-					"error", err)
->>>>>>> f4f29ed3
 			}
 		}
 	}
 
 	if len(episodeIDs) == 0 {
-<<<<<<< HEAD
 		return fmt.Errorf("no episodes found for file: %s (path match failed, SxxEyy match failed)", filePath)
-=======
-		return fmt.Errorf("no episodes found for file: %s (path match failed)", filePath)
->>>>>>> f4f29ed3
 	}
 
 	// Trigger episode search for all episodes in this file
